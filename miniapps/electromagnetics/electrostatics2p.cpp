//               MFEM Electrostatics Mini App 2
//               Cylinder of charge in a PEC enclosure
//
// Compile with: make electrostatics2p
//
// Sample runs:
//   mpirun -np 4 electrostatics2p
//
<<<<<<< HEAD
// Description:  This mini app solves a simple 3D electrostatic
//               problem with a prescribed volumetric charge density.
//                  Div eps Grad Phi = Rho
//               With perfect electrical conductor boundary conditions
//                  Phi = 0 on all exterior surfaces
=======
// Description:  This example code solves a simple 3D magnetostatic
//               problem using a magnetic scalar potential.  When the
//               volumetric current is zero Ampere's law become curl H
//               = 0.  This implies that H can be written as the
//               gradient of a scalar potential, H = -grad Phi_M.  We
//               then use the facts that B = mu ( H + M ) and div B = 0
//               to arrive at the equation
//                  div mu grad Phi_M = - div mu M
//               with boundary condition
//                  n x (A x n) = (0,0,0) on all exterior surfaces
//               This is a perfect electrical conductor (PEC) boundary
//               condition which results in a magnetic field satisfying:
//                  n . B = 0 on all surfaces
//               i.e. the magnetic field lines will be tangent to the
//               boundary.
>>>>>>> 2bd1a851
//
//               We discretize the electric potential with H1 finite
//               elements.  The electric field E is discretized with
//               Nedelec finite elements.
//

#include "mfem.hpp"
#include <fstream>
#include <iostream>
#include "pfem_extras.hpp"

using namespace std;
using namespace mfem;

// Constant Magnetization
double Rho_exact(const Vector &);

int main(int argc, char *argv[])
{
   // Initialize MPI.
   int num_procs, myid;
   MPI_Init(&argc, &argv);
   MPI_Comm_size(MPI_COMM_WORLD, &num_procs);
   MPI_Comm_rank(MPI_COMM_WORLD, &myid);

   // Parse command-line options.
   const char *mesh_file = "../../data/fichera.mesh";
   int order = 1;
   int sr = 2, pr = 2;
   bool visualization = 1;

   OptionsParser args(argc, argv);
   args.AddOption(&mesh_file, "-m", "--mesh",
                  "Mesh file to use.");
   args.AddOption(&order, "-o", "--order",
                  "Finite element order (polynomial degree).");
   args.AddOption(&sr, "-sr", "--serial-ref-levels",
                  "Number of serial refinement levels.");
   args.AddOption(&pr, "-pr", "--parallel-ref-levels",
                  "Number of parallel refinement levels.");
   args.AddOption(&visualization, "-vis", "--visualization", "-no-vis",
                  "--no-visualization",
                  "Enable or disable GLVis visualization.");
   args.Parse();
   if (!args.Good())
   {
      if (myid == 0)
      {
         args.PrintUsage(cout);
      }
      MPI_Finalize();
      return 1;
   }
   if (myid == 0)
   {
      args.PrintOptions(cout);
   }

   // Read the (serial) mesh from the given mesh file on all processors.  We
   // can handle triangular, quadrilateral, tetrahedral, hexahedral, surface
   // and volume meshes with the same code.
   Mesh *mesh;
   ifstream imesh(mesh_file);
   if (!imesh)
   {
      if (myid == 0)
      {
         cerr << "\nCan not open mesh file: " << mesh_file << '\n' << endl;
      }
      MPI_Finalize();
      return 2;
   }
   mesh = new Mesh(imesh, 1, 1);
   imesh.close();

   int dim = mesh->Dimension();
   if (dim != 3)
   {
      if (myid == 0)
      {
         cerr << "\nThis example requires a 3D mesh\n" << endl;
      }
      MPI_Finalize();
      return 3;
   }

   // Refine the serial mesh on all processors to increase the resolution. In
   // this example we do 'ref_levels' of uniform refinement.
   {
      int ref_levels = sr;
      for (int l = 0; l < ref_levels; l++)
      {
         mesh->UniformRefinement();
      }
   }

   // Define a parallel mesh by a partitioning of the serial mesh. Refine
   // this mesh further in parallel to increase the resolution. Once the
   // parallel mesh is defined, the serial mesh can be deleted.
   ParMesh *pmesh = new ParMesh(MPI_COMM_WORLD, *mesh);
   delete mesh;

   // 6. Refine this mesh in parallel to increase the resolution.
   int par_ref_levels = pr;
   for (int l = 0; l < par_ref_levels; l++)
   {
      pmesh->UniformRefinement();
   }

   socketstream phi_sock, rho_sock, e_sock;
   char vishost[] = "localhost";
   int  visport   = 19916;
   if (visualization)
   {
      phi_sock.open(vishost, visport);
      phi_sock.precision(8);

      MPI_Barrier(MPI_COMM_WORLD);

      rho_sock.open(vishost, visport);
      rho_sock.precision(8);

      MPI_Barrier(MPI_COMM_WORLD);

      e_sock.open(vishost, visport);
      e_sock.precision(8);
   }

   // Define compatible parallel finite element spaces on the parallel
   // mesh. Here we use arbitrary order H1 and Nedelec finite
   // elements.
   H1_ParFESpace *H1FESpace    = new H1_ParFESpace(pmesh,order,dim);
   ND_ParFESpace *HCurlFESpace = new ND_ParFESpace(pmesh,order,dim);

   HYPRE_Int size_h1 = H1FESpace->GlobalTrueVSize();
   HYPRE_Int size_nd = HCurlFESpace->GlobalTrueVSize();
   if (myid == 0)
   {
      cout << "Number of H1      unknowns: " << size_h1 << endl;
      cout << "Number of H(Curl) unknowns: " << size_nd << endl;
   }

   // Select DoFs on surface 1 as Dirichlet BCs
   Array<int> ess_bdr(pmesh->bdr_attributes.Max());
   ess_bdr = 1;

   Array<int> ess_bdr_v, dof_list;
   H1FESpace->GetEssentialVDofs(ess_bdr,ess_bdr_v);

   for (int i = 0; i < ess_bdr_v.Size(); i++)
   {
      if (ess_bdr_v[i])
      {
         int loctdof = H1FESpace->GetLocalTDofNumber(i);
         if ( loctdof >= 0 )
         {
            dof_list.Append(loctdof);
         }
      }
   }

   // Set up the parallel bilinear form corresponding to the
   // electrostatic operator div eps grad, by adding the diffusion
   // domain integrator and finally imposing Dirichlet boundary
   // conditions. The boundary conditions are implemented by marking
   // all the boundary attributes from the mesh as essential
   // (Dirichlet). After serial and parallel assembly we extract the
   // parallel matrix A.
   ConstantCoefficient eps(1.0);

   ParBilinearForm *laplacian_eps = new ParBilinearForm(H1FESpace);
   laplacian_eps->AddDomainIntegrator(new DiffusionIntegrator(eps));
   laplacian_eps->Assemble();
   laplacian_eps->Finalize();

   // The solution vector to approximate the electric potential
   ParGridFunction phi(H1FESpace); phi = 0.0;

   // The gradient operator needed to compute E from Phi
   ParDiscreteGradOperator *Grad =
      new ParDiscreteGradOperator(H1FESpace, HCurlFESpace);

   // We want to be able to visualize the charge density so we'll need
   // to represent it as a grid function.  However, we need the dual
   // of the charge density for the right hand side of our linear
   // system.  Normally this would be computed using a LinearForm but,
   // equivalently, we can compute the dual as the product of an
   // appropriate mass matrix with the DoF vector produced by the grid
   // function.
   //
   ParBilinearForm *mass = new ParBilinearForm(H1FESpace);
   mass->AddDomainIntegrator(new MassIntegrator);
   mass->Assemble();
   mass->Finalize();
   HypreParMatrix *Mass = mass->ParallelAssemble();

   delete mass;

   // The charge density grid function needed for visualization
   ParGridFunction rho(H1FESpace);
   FunctionCoefficient rho_func(Rho_exact);
   rho.ProjectCoefficient(rho_func);

   HypreParVector *Rho  = rho.ParallelAverage();
   HypreParVector *RhoD = new HypreParVector(H1FESpace);

   // Compute the dual of the charge density needed for the linear system
   Mass->Mult(*Rho,*RhoD);

   delete Rho;
   delete Mass;

   // Assemble the linear operator and solution vector
   HypreParMatrix *Laplacian_eps = laplacian_eps->ParallelAssemble();
   HypreParVector *Phi           = phi.ParallelAverage();

   // Apply the boundary conditions to the assembled matrix and vectors
   Laplacian_eps->EliminateRowsCols(dof_list, *Phi, *RhoD);

   delete laplacian_eps;

   // Define and apply a parallel PCG solver for AX=B with the BoomerAMG
   // preconditioner from hypre.

   HypreSolver *amg = new HypreBoomerAMG(*Laplacian_eps);
   HyprePCG *pcg = new HyprePCG(*Laplacian_eps);
   pcg->SetTol(1e-12);
   pcg->SetMaxIter(500);
   pcg->SetPrintLevel(2);
   pcg->SetPreconditioner(*amg);
   pcg->Mult(*RhoD, *Phi);

   delete amg;
   delete pcg;

   // Extract the parallel grid function corresponding to the finite
   // element approximation Phi. This is the local solution on each
   // processor.
   phi = *Phi;

   // Compute the negative Gradient of the solution vector.  This is
   // the magnetic field corresponding to the scalar potential
   // represented by phi.
   HypreParVector *E = new HypreParVector(HCurlFESpace);
   Grad->Mult(*Phi,*E,-1.0);
   ParGridFunction e(HCurlFESpace,E);

   delete Grad;

   // Save the refined mesh and the solution in parallel. This output can
   // be viewed later using GLVis: "glvis -np <np> -m mesh -g sol".
   {
      ostringstream mesh_name, phi_name, e_name;
      mesh_name  << "mesh."  << setfill('0') << setw(6) << myid;
      phi_name   << "phi."   << setfill('0') << setw(6) << myid;
      e_name     << "e."     << setfill('0') << setw(6) << myid;

      ofstream mesh_ofs(mesh_name.str().c_str());
      mesh_ofs.precision(8);
      pmesh->Print(mesh_ofs);

      ofstream phi_ofs(phi_name.str().c_str());
      phi_ofs.precision(8);
      phi.Save(phi_ofs);

      ofstream e_ofs(e_name.str().c_str());
      e_ofs.precision(8);
      e.Save(e_ofs);
   }

   // Send the solution by socket to a GLVis server.
   if (visualization)
   {
      phi_sock << "parallel " << num_procs << " " << myid << "\n";
      phi_sock << "solution\n" << *pmesh << phi
               << "window_title 'Scalar Potential (Phi)'\n"
               << flush;

      MPI_Barrier(pmesh->GetComm());

      rho_sock << "parallel " << num_procs << " " << myid << "\n";
      rho_sock << "solution\n" << *pmesh << rho
               << "window_title 'Charge Density (Rho)'\n" << flush;

      MPI_Barrier(pmesh->GetComm());

      e_sock << "parallel " << num_procs << " " << myid << "\n";
      e_sock << "solution\n" << *pmesh << e
             << "window_title 'Electric Field (E)'\n" << flush;
   }

   // Free the used memory.
   delete E;
   delete RhoD;
   delete Phi;
   delete Laplacian_eps;
   delete HCurlFESpace;
   delete H1FESpace;
   delete pmesh;

   MPI_Finalize();

   return 0;
}

// A sphere of constant charge density.  The sphere has a radius of
// 0.25 and is centered at the origin.
double Rho_exact(const Vector &x)
{
   const double r0 = 0.25;
   // double r = sqrt(x(0)*x(0) + x(1)*x(1) + (x(2)-0.5)*(x(2)-0.5));
   double r = sqrt((x(0)-0.5)*(x(0)-0.5) + (x(1)-0.5)*(x(1)-0.5));

   if ( r <= 1.0001 * r0 && x(2) <= 0.75 && x(2) >= -0.75 )
   {
      return 1.0;
   }
   return 0.0;
}<|MERGE_RESOLUTION|>--- conflicted
+++ resolved
@@ -6,29 +6,11 @@
 // Sample runs:
 //   mpirun -np 4 electrostatics2p
 //
-<<<<<<< HEAD
 // Description:  This mini app solves a simple 3D electrostatic
 //               problem with a prescribed volumetric charge density.
 //                  Div eps Grad Phi = Rho
 //               With perfect electrical conductor boundary conditions
 //                  Phi = 0 on all exterior surfaces
-=======
-// Description:  This example code solves a simple 3D magnetostatic
-//               problem using a magnetic scalar potential.  When the
-//               volumetric current is zero Ampere's law become curl H
-//               = 0.  This implies that H can be written as the
-//               gradient of a scalar potential, H = -grad Phi_M.  We
-//               then use the facts that B = mu ( H + M ) and div B = 0
-//               to arrive at the equation
-//                  div mu grad Phi_M = - div mu M
-//               with boundary condition
-//                  n x (A x n) = (0,0,0) on all exterior surfaces
-//               This is a perfect electrical conductor (PEC) boundary
-//               condition which results in a magnetic field satisfying:
-//                  n . B = 0 on all surfaces
-//               i.e. the magnetic field lines will be tangent to the
-//               boundary.
->>>>>>> 2bd1a851
 //
 //               We discretize the electric potential with H1 finite
 //               elements.  The electric field E is discretized with
@@ -334,15 +316,15 @@
    return 0;
 }
 
-// A sphere of constant charge density.  The sphere has a radius of
-// 0.25 and is centered at the origin.
+// A cylinder of constant charge density.  The cylinder has a radius
+// of 0.25, a height of 1.5, is centered at (0.5,0.5,0.0), and is
+// oriented along the z axis.
 double Rho_exact(const Vector &x)
 {
-   const double r0 = 0.25;
-   // double r = sqrt(x(0)*x(0) + x(1)*x(1) + (x(2)-0.5)*(x(2)-0.5));
-   double r = sqrt((x(0)-0.5)*(x(0)-0.5) + (x(1)-0.5)*(x(1)-0.5));
-
-   if ( r <= 1.0001 * r0 && x(2) <= 0.75 && x(2) >= -0.75 )
+   const double rho0 = 0.25;
+   double rho = sqrt((x(0)-0.5)*(x(0)-0.5) + (x(1)-0.5)*(x(1)-0.5));
+
+   if ( rho <= 1.0001 * rho0 && x(2) <= 0.75 && x(2) >= -0.75 )
    {
       return 1.0;
    }
