--- conflicted
+++ resolved
@@ -1324,7 +1324,7 @@
          {
             if (!coeff[d]) { continue; }
 
-            val = coeff[d]->Eval(*transf, ip);
+            val = coeff[d]->Eval(*transf);
             if ( (ind = vdofs[fdof*d+j]) < 0 )
             {
                val = -val, ind = -1-ind;
@@ -1744,77 +1744,8 @@
    fes->GetEssentialVDofs(attr, ess_vdofs_marker);
    for (int i = 0; i < values_counter.Size(); i++)
    {
-<<<<<<< HEAD
-      if (attr[fes->GetBdrAttribute(i) - 1])
-      {
-         fe = fes->GetBE(i);
-         fdof = fe->GetDof();
-         transf = fes->GetBdrElementTransformation(i);
-         const IntegrationRule &ir = fe->GetNodes();
-         fes->GetBdrElementVDofs(i, vdofs);
-
-         for (j = 0; j < fdof; j++)
-         {
-            const IntegrationPoint &ip = ir.IntPoint(j);
-            transf->SetIntPoint(&ip);
-            for (d = 0; d < vdim; d++)
-            {
-               if (!coeff[d]) { continue; }
-
-               val = coeff[d]->Eval(*transf);
-               if ( (ind = vdofs[fdof*d+j]) < 0 )
-               {
-                  val = -val, ind = -1-ind;
-               }
-               (*this)(ind) = val;
-            }
-         }
-      }
-   }
-
-   // In the case of partially conforming space, i.e. (fes->cP != NULL), we need
-   // to set the values of all dofs on which the dofs set above depend.
-   // Dependency is defined from the matrix A = cP.cR: dof i depends on dof j
-   // iff A_ij != 0. It is sufficient to resolve just the first level of
-   // dependency since A is a projection matrix: A^n = A due to cR.cP = I.
-   // Cases like this arise in 3D when boundary edges are constrained by (depend
-   // on) internal faces/elements.
-   // We use the virtual method GetBoundaryClosure from NCMesh to resolve the
-   // dependencies.
-
-   if (fes->Nonconforming() && fes->GetMesh()->Dimension() == 3)
-   {
-      Vector vals;
-      Mesh *mesh = fes->GetMesh();
-      NCMesh *ncmesh = mesh->ncmesh;
-      Array<int> bdr_edges, bdr_vertices;
-      ncmesh->GetBoundaryClosure(attr, bdr_vertices, bdr_edges);
-
-      for (i = 0; i < bdr_edges.Size(); i++)
-      {
-         int edge = bdr_edges[i];
-         fes->GetEdgeVDofs(edge, vdofs);
-         if (vdofs.Size() == 0) { continue; }
-
-         transf = mesh->GetEdgeTransformation(edge);
-         transf->Attribute = -1; // FIXME: set the boundary attribute
-         fe = fes->GetEdgeElement(edge);
-         vals.SetSize(fe->GetDof());
-         for (d = 0; d < vdim; d++)
-         {
-            if (!coeff[d]) { continue; }
-
-            fe->Project(*coeff[d], *transf, vals);
-            for (int k = 0; k < vals.Size(); k++)
-            {
-               (*this)(vdofs[d*vals.Size()+k]) = vals(k);
-            }
-         }
-      }
-=======
       MFEM_ASSERT(bool(values_counter[i]) == bool(ess_vdofs_marker[i]),
                   "internal error");
->>>>>>> 9dc443e3
    }
 #endif
 }
@@ -2414,13 +2345,13 @@
       {
          const IntegrationPoint &ip = ir->IntPoint(j);
          T->SetIntPoint(&ip);
-         double err = fabs(vals(j) - exsol.Eval(*T, ip));
+         double err = fabs(vals(j) - exsol.Eval(*T));
          if (p < infinity())
          {
             err = pow(err, p);
             if (weight)
             {
-               err *= weight->Eval(*T, ip);
+               err *= weight->Eval(*T);
             }
             error[i] += ip.weight * T->Weight() * err;
          }
@@ -2428,7 +2359,7 @@
          {
             if (weight)
             {
-               err *= weight->Eval(*T, ip);
+               err *= weight->Eval(*T);
             }
             error[i] = std::max(error[i], err);
          }
@@ -2601,7 +2532,7 @@
             err = pow(err, p);
             if (weight)
             {
-               err *= weight->Eval(*T, ip);
+               err *= weight->Eval(*T);
             }
             error[i] += ip.weight * T->Weight() * err;
          }
@@ -2609,7 +2540,7 @@
          {
             if (weight)
             {
-               err *= weight->Eval(*T, ip);
+               err *= weight->Eval(*T);
             }
             error[i] = std::max(error[i], err);
          }
