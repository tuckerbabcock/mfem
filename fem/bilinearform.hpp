// Copyright (c) 2010, Lawrence Livermore National Security, LLC. Produced at
// the Lawrence Livermore National Laboratory. LLNL-CODE-443211. All Rights
// reserved. See file COPYRIGHT for details.
//
// This file is part of the MFEM library. For more information and source code
// availability see http://mfem.googlecode.com.
//
// MFEM is free software; you can redistribute it and/or modify it under the
// terms of the GNU Lesser General Public License (as published by the Free
// Software Foundation) version 2.1 dated February 1999.

#ifndef MFEM_BILINEARFORM
#define MFEM_BILINEARFORM

#include "../config.hpp"

namespace mfem
{

/** Class for bilinear form - "Matrix" with asociated FE space and
    BLFIntegrators. */
class BilinearForm : public Matrix
{
protected:
   /// Sparse matrix to be associated with the form.
   SparseMatrix *mat;

   // Matrix used to eliminate b.c.
   SparseMatrix *mat_e;

   /// FE space on which the form lives.
   FiniteElementSpace *fes;

   int extern_bfs;

   /// Set of Domain Integrators to be applied.
   Array<BilinearFormIntegrator*> dbfi;

   /// Set of Boundary Integrators to be applied.
   Array<BilinearFormIntegrator*> bbfi;

   /// Set of Face Integrators to be applied (on the union of elem boundaries).
   Array<BilinearFormIntegrator*> fbfi;

   /// Set of interior Face Integrators to be applied.
   Array<BilinearFormIntegrator*> ifbfi;

   /// Set of boundary Face Integrators to be applied.
   Array<BilinearFormIntegrator*> bfbfi;

   DenseMatrix elemmat;
   Array<int>  vdofs;

   DenseTensor *element_matrices;

   int precompute_sparsity;
   // Allocate appropriate SparseMatrix and assign it to mat
   void AllocMat();

   // may be used in the construction of derived classes
   BilinearForm() : Matrix (0)
   { fes = NULL; mat = mat_e = NULL; extern_bfs = 0; element_matrices = NULL;
      precompute_sparsity = 0; }

public:
   /// Creates bilinear form associated with FE space *f.
   BilinearForm(FiniteElementSpace *f);

   BilinearForm(FiniteElementSpace *f, BilinearForm *bf, int ps = 0);

   /** For scalar FE spaces, precompute the sparsity pattern of the matrix
       (assuming dense element matrices) based on the types of integrators
       present in the bilinear form. */
   void UsePrecomputedSparsity(int ps = 1) { precompute_sparsity = ps; }

   /** Pre-allocate the internal SparseMatrix before assembly. If the flag
       'precompute sparsity' is set, the matrix is allocated in CSR format (i.e.
       finalized) and the entries are initialized with zeros. */
   void AllocateMatrix() { if (mat == NULL) AllocMat(); }

   Array<BilinearFormIntegrator*> *GetDBFI() { return &dbfi; }

   Array<BilinearFormIntegrator*> *GetBBFI() { return &bbfi; }

   Array<BilinearFormIntegrator*> *GetFBFI() { return &fbfi; }

   Array<BilinearFormIntegrator*> *GetIFBFI() { return &ifbfi; }

   Array<BilinearFormIntegrator*> *GetBFBFI() { return &bfbfi; }

   const double &operator()(int i, int j) { return (*mat)(i,j); }

   /// Returns reference to a_{ij}.  Index i, j = 0 .. size-1
   virtual double &Elem(int i, int j);

   /// Returns constant reference to a_{ij}.  Index i, j = 0 .. size-1
   virtual const double &Elem(int i, int j) const;

   /// Matrix vector multiplication.
   virtual void Mult(const Vector &x, Vector &y) const;

   void FullMult(const Vector &x, Vector &y) const
   { mat->Mult(x, y); mat_e->AddMult(x, y); }

   virtual void AddMult(const Vector &x, Vector &y, const double a = 1.0) const
   { mat -> AddMult (x, y, a); }

   void FullAddMult(const Vector &x, Vector &y) const
   { mat->AddMult(x, y); mat_e->AddMult(x, y); }

   double InnerProduct(const Vector &x, const Vector &y) const
   { return mat->InnerProduct (x, y); }

   /// Returns a pointer to (approximation) of the matrix inverse.
   virtual MatrixInverse *Inverse() const;

   /// Finalizes the matrix initialization.
   virtual void Finalize(int skip_zeros = 1);

   /// Returns a reference to the sparse martix
   const SparseMatrix &SpMat() const { return *mat; }
   SparseMatrix &SpMat() { return *mat; }
   SparseMatrix *LoseMat() { SparseMatrix *tmp = mat; mat = NULL; return tmp; }

   /// Adds new Domain Integrator.
   void AddDomainIntegrator(BilinearFormIntegrator *bfi);

   /// Adds new Boundary Integrator.
   void AddBoundaryIntegrator(BilinearFormIntegrator *bfi);

   /// Adds new Face Integrator.
   void AddFaceIntegrator(BilinearFormIntegrator *bfi);

   /// Adds new interior Face Integrator.
   void AddInteriorFaceIntegrator(BilinearFormIntegrator *bfi);

   /// Adds new boundary Face Integrator.
   void AddBdrFaceIntegrator(BilinearFormIntegrator *bfi);

   void operator=(const double a)
   { if (mat != NULL) *mat = a; if (mat_e != NULL) *mat_e = a; }

   /// Assembles the form i.e. sums over all domain/bdr integrators.
   void Assemble(int skip_zeros = 1);

   /** Assembles the local inverses of the domain integrator portion of the
       form. */
   void AssembleDomainInverse(int skip_zeros = 1);

   /** For partially conforming FE spaces, complete the assembly process by
       performing A := P^t A P where A is the internal sparse matrix and P is
       the conforming prolongation of the FE space. After this call the
       BilinearForm becomes an operator on the conforming FE space. */
   void ConformingAssemble();

   /// Compute and store internally all element matrices.
   void ComputeElementMatrices();

   /// Free the memory used by the element matrices.
   void FreeElementMatrices()
   { delete element_matrices; element_matrices = NULL; }

   void ComputeElementMatrix(int i, DenseMatrix &elmat);
   void AssembleElementMatrix(int i, const DenseMatrix &elmat,
                              Array<int> &vdofs, int skip_zeros = 1);

   /** If d == 0 the diagonal at the ess. b.c. is set to 1.0,
       otherwise leave it the same.      */
   void EliminateEssentialBC(Array<int> &bdr_attr_is_ess,
                             Vector &sol, Vector &rhs, int d = 0);

   /// Here, vdofs is a list of DOFs.
   void EliminateVDofs(Array<int> &vdofs, Vector &sol, Vector &rhs, int d = 0);

   /** Eliminate the given vdofs storing the eliminated part internally;
       vdofs is a list of DOFs. */
   void EliminateVDofs(Array<int> &vdofs, int d = 0);

   /** Use the stored eliminated part of the matrix to modify r.h.s.;
       vdofs is a list of DOFs (non-directional, i.e. >= 0). */
   void EliminateVDofsInRHS(Array<int> &vdofs, const Vector &x, Vector &b);

   double FullInnerProduct(const Vector &x, const Vector &y) const
   { return mat->InnerProduct(x, y) + mat_e->InnerProduct(x, y); }

   void EliminateEssentialBC(Array<int> &bdr_attr_is_ess, int d = 0);

   /** Similar to EliminateVDofs but here ess_dofs is a marker
       (boolean) array on all vdofs (ess_dofs[i] < 0 is true). */
   void EliminateEssentialBCFromDofs(Array<int> &ess_dofs, Vector &sol,
                                     Vector &rhs, int d = 0);

   /** Similar to EliminateVDofs but here ess_dofs is a marker
       (boolean) array on all vdofs (ess_dofs[i] < 0 is true). */
   void EliminateEssentialBCFromDofs(Array<int> &ess_dofs, int d = 0);

   void Update(FiniteElementSpace *nfes = NULL);

   FiniteElementSpace *GetFES() { return fes; }

   /// Destroys bilinear form.
   virtual ~BilinearForm();
};

/**
   Class for assembling of bilinear forms a(u,v) defined on different
   trial and test spaces. The assembled matrix A is such that

   a(u,v) = V^t A U

   where U and V are the vectors representing the function u and v,
   respectively.  The first argument, u, of a(,) is in the trial space
   and the second argument, v, is in the test space. Thus,

   # of rows of A = dimension of the test space and
   # of cols of A = dimension of the trial space.

   Both trial and test spaces should be defined on the same mesh.
*/
class MixedBilinearForm : public Matrix
{
protected:
   SparseMatrix *mat;

   FiniteElementSpace *trial_fes, *test_fes;

   Array<BilinearFormIntegrator*> dom;
   Array<BilinearFormIntegrator*> bdr;
   Array<BilinearFormIntegrator*> skt;

   int width;

public:
   MixedBilinearForm (FiniteElementSpace *tr_fes,
                      FiniteElementSpace *te_fes);

   int Width() const { return width; };

   virtual double& Elem (int i, int j);

   virtual const double& Elem (int i, int j) const;

   virtual void Mult (const Vector & x, Vector & y) const;

   virtual void AddMult (const Vector & x, Vector & y,
                         const double a = 1.0) const;

   virtual void AddMultTranspose (const Vector & x, Vector & y,
                                  const double a = 1.0) const;

   virtual void MultTranspose (const Vector & x, Vector & y) const
   { y = 0.0; AddMultTranspose (x, y); };

   virtual MatrixInverse * Inverse() const;

   virtual void Finalize (int skip_zeros = 1);

   /** Extract the associated matrix as SparseMatrix blocks. The number of
       block rows and columns is given by the vector dimensions (vdim) of the
       test and trial spaces, respectively. */
   void GetBlocks(Array2D<SparseMatrix *> &blocks) const;

   const SparseMatrix &SpMat() const { return *mat; };
   SparseMatrix &SpMat() { return *mat; };
   SparseMatrix *LoseMat() { SparseMatrix *tmp = mat; mat = NULL; return tmp; }

   void AddDomainIntegrator (BilinearFormIntegrator * bfi);

   void AddBoundaryIntegrator (BilinearFormIntegrator * bfi);

<<<<<<< HEAD
   void AddFaceIntegrator (BilinearFormIntegrator * bfi);
=======
   Array<BilinearFormIntegrator*> *GetDBFI() { return &dom; }

   Array<BilinearFormIntegrator*> *GetBBFI() { return &bdr; }
>>>>>>> 56bc9683

   void operator= (const double a) { *mat = a; }

   virtual void Assemble (int skip_zeros = 1);

   void EliminateTrialDofs (Array<int> &bdr_attr_is_ess,
                            Vector &sol, Vector &rhs);

   void EliminateEssentialBCFromTrialDofs ( Array<int> &marked_vdofs, Vector &sol, Vector &rhs);

   virtual void EliminateTestDofs (Array<int> &bdr_attr_is_ess);

   void Update();

   virtual ~MixedBilinearForm();
};


/**
   Class for constructing the matrix representation of a linear operator,
   v = L u, from one FiniteElementSpace (domain) to another FiniteElementSpace
   (range). The constructed matrix A is such that

   V = A U

   where U and V are the vectors of degrees of freedom representing the
   functions u and v, respectively. The dimensions of A are

   number of rows of A = dimension of the range space and
   number of cols of A = dimension of the domain space.

   This class is very similar to MixedBilinearForm. One difference is that
   the linear operator L is defined using a special kind of
   BilinearFormIntegrator (we reuse its functionality instead of defining a
   new class). The other difference with the MixedBilinearForm class is that
   the "assembly" process overwrites the global matrix entries using the
   local element matrices instead of adding them.

   Note that if we define the bilinear form b(u,v) := (Lu,v) using an inner
   product in the range space, then its matrix representation, B, is

   B = M A, (since V^t B U = b(u,v) = (Lu,v) = V^t M A U)

   where M denotes the mass matrix for the inner product in the range space:
   V1^t M V2 = (v1,v2). Similarly, if c(u,w) := (Lu,Lw) then

   C = A^t M A.
*/
class DiscreteLinearOperator : public MixedBilinearForm
{
public:
   DiscreteLinearOperator(FiniteElementSpace *domain_fes,
                          FiniteElementSpace *range_fes)
      : MixedBilinearForm(domain_fes, range_fes) { }

   void AddDomainInterpolator(DiscreteInterpolator *di)
   { AddDomainIntegrator(di); }

   Array<BilinearFormIntegrator*> *GetDI() { return &dom; }

   virtual void Assemble(int skip_zeros = 1);
};

}

#endif<|MERGE_RESOLUTION|>--- conflicted
+++ resolved
@@ -268,13 +268,11 @@
 
    void AddBoundaryIntegrator (BilinearFormIntegrator * bfi);
 
-<<<<<<< HEAD
    void AddFaceIntegrator (BilinearFormIntegrator * bfi);
-=======
+
    Array<BilinearFormIntegrator*> *GetDBFI() { return &dom; }
 
    Array<BilinearFormIntegrator*> *GetBBFI() { return &bdr; }
->>>>>>> 56bc9683
 
    void operator= (const double a) { *mat = a; }
 
