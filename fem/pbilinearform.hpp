// Copyright (c) 2010, Lawrence Livermore National Security, LLC. Produced at
// the Lawrence Livermore National Laboratory. LLNL-CODE-443211. All Rights
// reserved. See file COPYRIGHT for details.
//
// This file is part of the MFEM library. For more information and source code
// availability see http://mfem.org.
//
// MFEM is free software; you can redistribute it and/or modify it under the
// terms of the GNU Lesser General Public License (as published by the Free
// Software Foundation) version 2.1 dated February 1999.

#ifndef MFEM_PBILINEARFORM
#define MFEM_PBILINEARFORM

#include "../config/config.hpp"

#ifdef MFEM_USE_MPI

#include <mpi.h>
#include "../linalg/hypre.hpp"
#include "../linalg/petsc.hpp"
#include "pfespace.hpp"
#include "pgridfunc.hpp"
#include "bilinearform.hpp"

namespace mfem
{

/// Class for parallel bilinear form
class ParBilinearForm : public BilinearForm
{
protected:
   ParFiniteElementSpace *pfes;
   mutable ParGridFunction X, Y; // used in TrueAddMult

   HypreParMatrix *p_mat, *p_mat_e;
#ifdef MFEM_USE_PETSC
   PetscParMatrix *pp_mat, *pp_mat_e;
#else // unused: just to not pollute the hpp file with lots of ifdefs
   HypreParMatrix *pp_mat, *pp_mat_e;
#endif
   bool keep_nbr_block;

   // assemble the matrix in "unassembled format" for non-overlapping DD
   // significant only with PETSc backend
   bool unassembled;

   // called when (mat == NULL && fbfi.Size() > 0)
   void pAllocMat();

   void AssembleSharedFaces(int skip_zeros = 1);

public:
   ParBilinearForm(ParFiniteElementSpace *pf)
      : BilinearForm(pf), pfes(pf), p_mat(NULL), p_mat_e(NULL), pp_mat(NULL),
        pp_mat_e(NULL)
   { keep_nbr_block = false, unassembled = false; }

   ParBilinearForm(ParFiniteElementSpace *pf, ParBilinearForm *bf)
      : BilinearForm(pf, bf), pfes(pf), p_mat(NULL), p_mat_e(NULL), pp_mat(NULL),
        pp_mat_e(NULL)
   { keep_nbr_block = false, unassembled = false; }

   /** When set to true and the ParBilinearForm has interior face integrators,
       the local SparseMatrix will include the rows (in addition to the columns)
       corresponding to face-neighbor dofs. The default behavior is to disregard
       those rows. Must be called before the first Assemble call. */
   void KeepNbrBlock(bool knb = true) { keep_nbr_block = knb; }

   /// Assemble the matrix in "unassembled format" for non-overlapping DD
   /// Only significant with PETSc backend
   void SetUseNonoverlappingFormat(bool use = true)
   {
#ifndef MFEM_USE_PETSC
      if (use) { MFEM_ABORT("You did not configure MFEM with PETSc support"); }
      unassembled = false;
#else
      unassembled = use;
#endif
   }

   /// Assemble the local matrix
   void Assemble(int skip_zeros = 1);

   /// Returns the matrix assembled on the true dofs, i.e. P^t A P.
   HypreParMatrix *ParallelAssemble() { return ParallelAssemble(mat); }

#ifdef MFEM_USE_PETSC
<<<<<<< HEAD
   /// Returns the matrix assembled on the true dofs, i.e. P^t A P as a PetscParMatrix.
   /// If usenatively is false and the non-overlapping format has not been requested,
   /// then Hypre RAP operations are used and the final matrix is converted into PETSc format.
   PetscParMatrix *PetscParallelAssemble(bool usenatively = false) { return PetscParallelAssemble(mat,usenatively); }
=======
   /// Returns the matrix assembled on the true dofs, i.e. P^t A P as a
   /// PetscParMatrix.
   PetscParMatrix *PetscParallelAssemble() { return PetscParallelAssemble(mat); }
>>>>>>> 4dac4102
#endif

   /// Returns the eliminated matrix assembled on the true dofs, i.e. P^t A_e P.
   HypreParMatrix *ParallelAssembleElim() { return ParallelAssemble(mat_e); }

   /// Return the matrix m assembled on the true dofs, i.e. P^t A P
   HypreParMatrix *ParallelAssemble(SparseMatrix *m);

#ifdef MFEM_USE_PETSC
<<<<<<< HEAD
   /// Return the matrix m assembled on the true dofs, i.e. P^t A P as a PetscParMatrix.
   /// If usenatively is false and the non-overlapping format has not been requested,
   /// then Hypre RAP operations are used and the final matrix is converted into PETSc format.
   PetscParMatrix *PetscParallelAssemble(SparseMatrix *m, bool usenatively = false);
=======
   /// Return the matrix m assembled on the true dofs, i.e. P^t A P as a
   /// PetscParMatrix.
   PetscParMatrix *PetscParallelAssemble(SparseMatrix *m);
>>>>>>> 4dac4102
#endif

   /** Eliminate essential boundary DOFs from a parallel assembled system.
       The array 'bdr_attr_is_ess' marks boundary attributes that constitute
       the essential part of the boundary. */
   void ParallelEliminateEssentialBC(const Array<int> &bdr_attr_is_ess,
                                     HypreParMatrix &A,
                                     const HypreParVector &X,
                                     HypreParVector &B) const;

   /** Eliminate essential boundary DOFs from a parallel assembled matrix A.
       The array 'bdr_attr_is_ess' marks boundary attributes that constitute the
       essential part of the boundary. The eliminated part is stored in a matrix
       A_elim such that A_new = A_original + A_elim. Returns a pointer to the
       newly allocated matrix A_elim which should be deleted by the caller. The
       matrices A and A_elim can be used to eliminate boundary conditions in
       multiple right-hand sides, by calling the function EliminateBC (from
       hypre.hpp).*/
   HypreParMatrix *ParallelEliminateEssentialBC(const Array<int> &bdr_attr_is_ess,
                                                HypreParMatrix &A) const;

   /** Given a list of essential true dofs and the parallel assembled matrix A,
       eliminate the true dofs from the matrix storing the eliminated part in a
       matrix A_elim such that A_new = A_original + A_elim. Returns a pointer to
       the newly allocated matrix A_elim which should be deleted by the
       caller. The matrices A and A_elim can be used to eliminate boundary
       conditions in multiple right-hand sides, by calling the function
       EliminateBC (from hypre.hpp). */
   HypreParMatrix *ParallelEliminateTDofs(const Array<int> &tdofs_list,
                                          HypreParMatrix &A) const
   { return A.EliminateRowsCols(tdofs_list); }

   /// Compute y += a (P^t A P) x, where x and y are vectors on the true dofs
   void TrueAddMult(const Vector &x, Vector &y, const double a = 1.0) const;

   /// Return the parallel FE space associated with the ParBilinearForm.
   ParFiniteElementSpace *ParFESpace() const { return pfes; }

   /// Return the parallel trace FE space associated with static condensation.
   ParFiniteElementSpace *SCParFESpace() const
   { return static_cond ? static_cond->GetParTraceFESpace() : NULL; }

   /// Get the parallel finite element space prolongation matrix
   virtual const Operator *GetProlongation() const
   { return pfes->Dof_TrueDof_Matrix(); }
   /// Get the parallel finite element space restriction matrix
   virtual const Operator *GetRestriction() const
   { return pfes->GetRestrictionMatrix(); }

   /** Form the linear system A X = B, corresponding to the current bilinear
       form and b(.), by applying any necessary transformations such as:
       eliminating boundary conditions; applying conforming constraints for
       non-conforming AMR; parallel assembly; static condensation;
       hybridization.

       The ParGridFunction-size vector x must contain the essential b.c. The
       ParBilinearForm and the ParLinearForm-size vector b must be assembled.

       The vector X is initialized with a suitable initial guess: when using
       hybridization, the vector X is set to zero; otherwise, the essential
       entries of X are set to the corresponding b.c. and all other entries are
       set to zero (copy_interior == 0) or copied from x (copy_interior != 0).

       This method can be called multiple times (with the same ess_tdof_list
       array) to initialize different right-hand sides and boundary condition
       values.

       After solving the linear system, the finite element solution x can be
       recovered by calling RecoverFEMSolution (with the same vectors X, b, and
       x). */
   void FormLinearSystem(const Array<int> &ess_tdof_list, Vector &x, Vector &b,
                         Operator &A, Vector &X, Vector &B,
                         int copy_interior = 0);

   /// Form the linear system matrix A, see FormLinearSystem for details.
   void FormSystemMatrix(const Array<int> &ess_tdof_list, Operator &A);

   /** Call this method after solving a linear system constructed using the
       FormLinearSystem method to recover the solution as a ParGridFunction-size
       vector in x. Use the same arguments as in the FormLinearSystem call. */
   virtual void RecoverFEMSolution(const Vector &X, const Vector &b, Vector &x);

   virtual void Update(FiniteElementSpace *nfes = NULL);

   virtual ~ParBilinearForm()
   { delete p_mat_e; delete p_mat; delete pp_mat; delete pp_mat_e; }
};

/// Class for parallel bilinear form
class ParMixedBilinearForm : public MixedBilinearForm
{
protected:
   ParFiniteElementSpace *trial_pfes;
   ParFiniteElementSpace *test_pfes;
   mutable ParGridFunction X, Y; // used in TrueAddMult

   // assemble the matrix in "unassembled format" for non-overlapping DD
   // significant only with PETSc backend
   bool unassembled;

public:
   ParMixedBilinearForm(ParFiniteElementSpace *trial_fes,
                        ParFiniteElementSpace *test_fes)
      : MixedBilinearForm(trial_fes, test_fes)
   {
      trial_pfes = trial_fes;
      test_pfes  = test_fes;
      unassembled = false;
   }

   /// Returns the matrix assembled on the true dofs, i.e. P^t A P.
   HypreParMatrix *ParallelAssemble();

#ifdef MFEM_USE_PETSC
<<<<<<< HEAD
   /// Returns the matrix assembled on the true dofs, i.e. P^t A P (PETSc version).
   /// If usenatively is false and the non-overlapping format has not been requested,
   /// then Hypre RAP operations are used and the final matrix is converted into PETSc format.
   PetscParMatrix *PetscParallelAssemble(bool usenatively = false);
=======
   /// Returns the matrix assembled on the true dofs, i.e. P^t A P (PETSc
   /// version).
   PetscParMatrix *PetscParallelAssemble();
>>>>>>> 4dac4102
#endif

   /// Compute y += a (P^t A P) x, where x and y are vectors on the true dofs
   void TrueAddMult(const Vector &x, Vector &y, const double a = 1.0) const;

   /// Assemble the matrix in "unassembled format" for non-overlapping DD
   /// Only significant with PETSc backend
   void SetUseNonoverlappingFormat(bool use = true)
   {
#ifndef MFEM_USE_PETSC
      if (use) { MFEM_ABORT("You did not configure MFEM with PETSc support"); }
      unassembled = false;
#else
      unassembled = use;
#endif
   }

   virtual ~ParMixedBilinearForm() { }
};

/** The parallel matrix representation a linear operator between parallel finite
    element spaces */
class ParDiscreteLinearOperator : public DiscreteLinearOperator
{
protected:
   ParFiniteElementSpace *domain_fes;
   ParFiniteElementSpace *range_fes;

public:
   ParDiscreteLinearOperator(ParFiniteElementSpace *dfes,
                             ParFiniteElementSpace *rfes)
      : DiscreteLinearOperator(dfes, rfes) { domain_fes=dfes; range_fes=rfes; }

   /// Returns the matrix "assembled" on the true dofs
   HypreParMatrix *ParallelAssemble() const;

   /** Extract the parallel blocks corresponding to the vector dimensions of the
       domain and range parallel finite element spaces */
   void GetParBlocks(Array2D<HypreParMatrix *> &blocks) const;

   virtual ~ParDiscreteLinearOperator() { }
};

}

#endif // MFEM_USE_MPI

#endif<|MERGE_RESOLUTION|>--- conflicted
+++ resolved
@@ -86,16 +86,10 @@
    HypreParMatrix *ParallelAssemble() { return ParallelAssemble(mat); }
 
 #ifdef MFEM_USE_PETSC
-<<<<<<< HEAD
    /// Returns the matrix assembled on the true dofs, i.e. P^t A P as a PetscParMatrix.
    /// If usenatively is false and the non-overlapping format has not been requested,
    /// then Hypre RAP operations are used and the final matrix is converted into PETSc format.
    PetscParMatrix *PetscParallelAssemble(bool usenatively = false) { return PetscParallelAssemble(mat,usenatively); }
-=======
-   /// Returns the matrix assembled on the true dofs, i.e. P^t A P as a
-   /// PetscParMatrix.
-   PetscParMatrix *PetscParallelAssemble() { return PetscParallelAssemble(mat); }
->>>>>>> 4dac4102
 #endif
 
    /// Returns the eliminated matrix assembled on the true dofs, i.e. P^t A_e P.
@@ -105,16 +99,10 @@
    HypreParMatrix *ParallelAssemble(SparseMatrix *m);
 
 #ifdef MFEM_USE_PETSC
-<<<<<<< HEAD
    /// Return the matrix m assembled on the true dofs, i.e. P^t A P as a PetscParMatrix.
    /// If usenatively is false and the non-overlapping format has not been requested,
    /// then Hypre RAP operations are used and the final matrix is converted into PETSc format.
    PetscParMatrix *PetscParallelAssemble(SparseMatrix *m, bool usenatively = false);
-=======
-   /// Return the matrix m assembled on the true dofs, i.e. P^t A P as a
-   /// PetscParMatrix.
-   PetscParMatrix *PetscParallelAssemble(SparseMatrix *m);
->>>>>>> 4dac4102
 #endif
 
    /** Eliminate essential boundary DOFs from a parallel assembled system.
@@ -229,16 +217,10 @@
    HypreParMatrix *ParallelAssemble();
 
 #ifdef MFEM_USE_PETSC
-<<<<<<< HEAD
    /// Returns the matrix assembled on the true dofs, i.e. P^t A P (PETSc version).
    /// If usenatively is false and the non-overlapping format has not been requested,
    /// then Hypre RAP operations are used and the final matrix is converted into PETSc format.
    PetscParMatrix *PetscParallelAssemble(bool usenatively = false);
-=======
-   /// Returns the matrix assembled on the true dofs, i.e. P^t A P (PETSc
-   /// version).
-   PetscParMatrix *PetscParallelAssemble();
->>>>>>> 4dac4102
 #endif
 
    /// Compute y += a (P^t A P) x, where x and y are vectors on the true dofs
