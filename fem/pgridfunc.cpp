// Copyright (c) 2010, Lawrence Livermore National Security, LLC. Produced at
// the Lawrence Livermore National Laboratory. LLNL-CODE-443211. All Rights
// reserved. See file COPYRIGHT for details.
//
// This file is part of the MFEM library. For more information and source code
// availability see http://mfem.googlecode.com.
//
// MFEM is free software; you can redistribute it and/or modify it under the
// terms of the GNU Lesser General Public License (as published by the Free
// Software Foundation) version 2.1 dated February 1999.

#include "../config/config.hpp"

#ifdef MFEM_USE_MPI

#include "fem.hpp"
#include <iostream>
#include <limits>
using namespace std;

namespace mfem
{

ParGridFunction::ParGridFunction(ParFiniteElementSpace *pf, GridFunction *gf)
{
   fes = pfes = pf;
   SetDataAndSize(gf->GetData(), gf->Size());
}

ParGridFunction::ParGridFunction(ParFiniteElementSpace *pf, HypreParVector *tv)
   : GridFunction(pf), pfes(pf)
{
   Distribute(tv);
}

ParGridFunction::ParGridFunction(ParMesh *pmesh, GridFunction *gf,
                                 int * partitioning)
{
   // duplicate the FiniteElementCollection from 'gf'
   fec = FiniteElementCollection::New(gf->FESpace()->FEColl()->Name());
   fes = pfes = new ParFiniteElementSpace(pmesh, fec, gf->FESpace()->GetVDim(),
                                          gf->FESpace()->GetOrdering());
   SetSize(pfes->GetVSize());

   if (partitioning)
   {
      Array<int> gvdofs, lvdofs;
      Vector lnodes;
      int element_counter = 0;
      Mesh & mesh(*gf->FESpace()->GetMesh());
      int MyRank;
      MPI_Comm_rank(pfes->GetComm(), &MyRank);
      for (int i = 0; i < mesh.GetNE(); i++)
         if (partitioning[i] == MyRank)
         {
            pfes->GetElementVDofs(element_counter, lvdofs);
            gf->FESpace()->GetElementVDofs(i, gvdofs);
            gf->GetSubVector(gvdofs, lnodes);
            SetSubVector(lvdofs, lnodes);
            element_counter++;
         }
   }
}

void ParGridFunction::Update(ParFiniteElementSpace *f)
{
   face_nbr_data.Destroy();
   GridFunction::Update(f);
   pfes = f;
}

void ParGridFunction::Update(ParFiniteElementSpace *f, Vector &v, int v_offset)
{
   face_nbr_data.Destroy();
   GridFunction::Update(f, v, v_offset);
   pfes = f;
}

void ParGridFunction::Distribute(const Vector *tv)
{
   pfes->Dof_TrueDof_Matrix()->Mult(*tv, *this);
}

void ParGridFunction::GetTrueDofs(Vector &tv) const
{
#if 0
   for (int i = 0; i < size; i++)
   {
      int tdof = pfes->GetLocalTDofNumber(i);
      if (tdof >= 0)
      {
         tv(tdof) = (*this)(i);
      }
   }
#else
   pfes->GetRestrictionMatrix()->Mult(*this, tv);

   /*hypre_ParCSRMatrix *P = *pfes->Dof_TrueDof_Matrix();
   hypre_CSRMatrix *diag = hypre_ParCSRMatrixDiag(P);
   HYPRE_Int *I = hypre_CSRMatrixI(diag) + 1;
   HYPRE_Int *J = hypre_CSRMatrixJ(diag);
   for (int i = 0, j = 0; i < size; i++)
      if (j < I[i])
      {
<<<<<<< HEAD
         tv(J[j++]) = (*this)(i);
      }*/
=======
         tv(internal::to_int(J[j++])) = (*this)(i);
      }
>>>>>>> 5e2796ac
#endif
}

HypreParVector *ParGridFunction::GetTrueDofs() const
{
   HypreParVector *tv = pfes->NewTrueDofVector();
   GetTrueDofs(*tv);
   return tv;
}

void ParGridFunction::ParallelAverage(Vector &tv) const
{
   pfes->Dof_TrueDof_Matrix()->MultTranspose(*this, tv);
   pfes->DivideByGroupSize(tv);
}

void ParGridFunction::ParallelAverage(HypreParVector &tv) const
{
   pfes->Dof_TrueDof_Matrix()->MultTranspose(*this, tv);
   pfes->DivideByGroupSize(tv);
}

HypreParVector *ParGridFunction::ParallelAverage() const
{
   HypreParVector *tv = pfes->NewTrueDofVector();
   ParallelAverage(*tv);
   return tv;
}

void ParGridFunction::ParallelProject(Vector &tv) const
{
   pfes->GetRestrictionMatrix()->Mult(*this, tv);
}

void ParGridFunction::ParallelProject(HypreParVector &tv) const
{
   pfes->GetRestrictionMatrix()->Mult(*this, tv);
}

HypreParVector *ParGridFunction::ParallelProject() const
{
   HypreParVector *tv = pfes->NewTrueDofVector();
   ParallelProject(*tv);
   return tv;
}

void ParGridFunction::ParallelAssemble(Vector &tv) const
{
   pfes->Dof_TrueDof_Matrix()->MultTranspose(*this, tv);
}

void ParGridFunction::ParallelAssemble(HypreParVector &tv) const
{
   pfes->Dof_TrueDof_Matrix()->MultTranspose(*this, tv);
}

HypreParVector *ParGridFunction::ParallelAssemble() const
{
   HypreParVector *tv = pfes->NewTrueDofVector();
   ParallelAssemble(*tv);
   return tv;
}

void ParGridFunction::ExchangeFaceNbrData()
{
   pfes->ExchangeFaceNbrData();

   if (pfes->GetFaceNbrVSize() <= 0)
   {
      return;
   }

   ParMesh *pmesh = pfes->GetParMesh();

   face_nbr_data.SetSize(pfes->GetFaceNbrVSize());
   Vector send_data(pfes->send_face_nbr_ldof.Size_of_connections());

   int *send_offset = pfes->send_face_nbr_ldof.GetI();
   int *send_ldof = pfes->send_face_nbr_ldof.GetJ();
   int *recv_offset = pfes->face_nbr_ldof.GetI();
   MPI_Comm MyComm = pfes->GetComm();

   int num_face_nbrs = pmesh->GetNFaceNeighbors();
   MPI_Request *requests = new MPI_Request[2*num_face_nbrs];
   MPI_Request *send_requests = requests;
   MPI_Request *recv_requests = requests + num_face_nbrs;
   MPI_Status  *statuses = new MPI_Status[num_face_nbrs];

   for (int i = 0; i < send_data.Size(); i++)
   {
      send_data[i] = data[send_ldof[i]];
   }

   for (int fn = 0; fn < num_face_nbrs; fn++)
   {
      int nbr_rank = pmesh->GetFaceNbrRank(fn);
      int tag = 0;

      MPI_Isend(&send_data(send_offset[fn]),
                send_offset[fn+1] - send_offset[fn],
                MPI_DOUBLE, nbr_rank, tag, MyComm, &send_requests[fn]);

      MPI_Irecv(&face_nbr_data(recv_offset[fn]),
                recv_offset[fn+1] - recv_offset[fn],
                MPI_DOUBLE, nbr_rank, tag, MyComm, &recv_requests[fn]);
   }

   MPI_Waitall(num_face_nbrs, send_requests, statuses);
   MPI_Waitall(num_face_nbrs, recv_requests, statuses);

   delete [] statuses;
   delete [] requests;
}

double ParGridFunction::GetValue(int i, const IntegrationPoint &ip, int vdim)
const
{
   Array<int> dofs;
   Vector DofVal, LocVec;
   int nbr_el_no = i - pfes->GetParMesh()->GetNE();
   if (nbr_el_no >= 0)
   {
      int fes_vdim = pfes->GetVDim();
      pfes->GetFaceNbrElementVDofs(nbr_el_no, dofs);
      if (fes_vdim > 1)
      {
         int s = dofs.Size()/fes_vdim;
         Array<int> _dofs(&dofs[(vdim-1)*s], s);
         face_nbr_data.GetSubVector(_dofs, LocVec);
         DofVal.SetSize(s);
      }
      else
      {
         face_nbr_data.GetSubVector(dofs, LocVec);
         DofVal.SetSize(dofs.Size());
      }
      pfes->GetFaceNbrFE(nbr_el_no)->CalcShape(ip, DofVal);
   }
   else
   {
      fes->GetElementDofs(i, dofs);
      fes->DofsToVDofs(vdim-1, dofs);
      DofVal.SetSize(dofs.Size());
      fes->GetFE(i)->CalcShape(ip, DofVal);
      GetSubVector(dofs, LocVec);
   }

   return (DofVal * LocVec);
}

void ParGridFunction::ProjectCoefficient(Coefficient &coeff)
{
   DeltaCoefficient *delta_c = dynamic_cast<DeltaCoefficient *>(&coeff);

   if (delta_c == NULL)
   {
      GridFunction::ProjectCoefficient(coeff);
   }
   else
   {
      double loc_integral, glob_integral;

      ProjectDeltaCoefficient(*delta_c, loc_integral);

      MPI_Allreduce(&loc_integral, &glob_integral, 1, MPI_DOUBLE, MPI_SUM,
                    pfes->GetComm());

      (*this) *= (delta_c->Scale() / glob_integral);
   }
}

void ParGridFunction::Save(std::ostream &out) const
{
   for (int i = 0; i < size; i++)
      if (pfes->GetDofSign(i) < 0)
      {
         data[i] = -data[i];
      }

   GridFunction::Save(out);

   for (int i = 0; i < size; i++)
      if (pfes->GetDofSign(i) < 0)
      {
         data[i] = -data[i];
      }
}

void ParGridFunction::SaveAsOne(std::ostream &out)
{
   int i, p;

   MPI_Comm MyComm;
   MPI_Status status;
   int MyRank, NRanks;

   MyComm = pfes -> GetComm();

   MPI_Comm_size(MyComm, &NRanks);
   MPI_Comm_rank(MyComm, &MyRank);

   double **values = new double*[NRanks];
   int *nv = new int[NRanks];
   int *nvdofs = new int[NRanks];
   int *nedofs = new int[NRanks];
   int *nfdofs = new int[NRanks];
   int *nrdofs = new int[NRanks];

   values[0] = data;
   nv[0]     = pfes -> GetVSize();
   nvdofs[0] = pfes -> GetNVDofs();
   nedofs[0] = pfes -> GetNEDofs();
   nfdofs[0] = pfes -> GetNFDofs();

   if (MyRank == 0)
   {
      pfes -> Save(out);
      out << '\n';

      for (p = 1; p < NRanks; p++)
      {
         MPI_Recv(&nv[p], 1, MPI_INT, p, 455, MyComm, &status);
         MPI_Recv(&nvdofs[p], 1, MPI_INT, p, 456, MyComm, &status);
         MPI_Recv(&nedofs[p], 1, MPI_INT, p, 457, MyComm, &status);
         MPI_Recv(&nfdofs[p], 1, MPI_INT, p, 458, MyComm, &status);
         values[p] = new double[nv[p]];
         MPI_Recv(values[p], nv[p], MPI_DOUBLE, p, 460, MyComm, &status);
      }

      int vdim = pfes -> GetVDim();

      for (p = 0; p < NRanks; p++)
      {
         nrdofs[p] = nv[p]/vdim - nvdofs[p] - nedofs[p] - nfdofs[p];
      }

      if (pfes->GetOrdering() == Ordering::byNODES)
      {
         for (int d = 0; d < vdim; d++)
         {
            for (p = 0; p < NRanks; p++)
               for (i = 0; i < nvdofs[p]; i++)
               {
                  out << *values[p]++ << '\n';
               }

            for (p = 0; p < NRanks; p++)
               for (i = 0; i < nedofs[p]; i++)
               {
                  out << *values[p]++ << '\n';
               }

            for (p = 0; p < NRanks; p++)
               for (i = 0; i < nfdofs[p]; i++)
               {
                  out << *values[p]++ << '\n';
               }

            for (p = 0; p < NRanks; p++)
               for (i = 0; i < nrdofs[p]; i++)
               {
                  out << *values[p]++ << '\n';
               }
         }
      }
      else
      {
         for (p = 0; p < NRanks; p++)
            for (i = 0; i < nvdofs[p]; i++)
               for (int d = 0; d < vdim; d++)
               {
                  out << *values[p]++ << '\n';
               }

         for (p = 0; p < NRanks; p++)
            for (i = 0; i < nedofs[p]; i++)
               for (int d = 0; d < vdim; d++)
               {
                  out << *values[p]++ << '\n';
               }

         for (p = 0; p < NRanks; p++)
            for (i = 0; i < nfdofs[p]; i++)
               for (int d = 0; d < vdim; d++)
               {
                  out << *values[p]++ << '\n';
               }

         for (p = 0; p < NRanks; p++)
            for (i = 0; i < nrdofs[p]; i++)
               for (int d = 0; d < vdim; d++)
               {
                  out << *values[p]++ << '\n';
               }
      }

      for (p = 1; p < NRanks; p++)
      {
         values[p] -= nv[p];
         delete [] values[p];
      }
   }
   else
   {
      MPI_Send(&nv[0], 1, MPI_INT, 0, 455, MyComm);
      MPI_Send(&nvdofs[0], 1, MPI_INT, 0, 456, MyComm);
      MPI_Send(&nedofs[0], 1, MPI_INT, 0, 457, MyComm);
      MPI_Send(&nfdofs[0], 1, MPI_INT, 0, 458, MyComm);
      MPI_Send(data, nv[0], MPI_DOUBLE, 0, 460, MyComm);
   }

   delete [] values;
   delete [] nv;
   delete [] nvdofs;
   delete [] nedofs;
   delete [] nfdofs;
   delete [] nrdofs;
}

double GlobalLpNorm(const double p, double loc_norm, MPI_Comm comm)
{
   double glob_norm;

   if (p < numeric_limits<double>::infinity())
   {
      // negative quadrature weights may cause the error to be negative
      if (loc_norm < 0.0)
      {
         loc_norm = -pow(-loc_norm, p);
      }
      else
      {
         loc_norm = pow(loc_norm, p);
      }

      MPI_Allreduce(&loc_norm, &glob_norm, 1, MPI_DOUBLE, MPI_SUM, comm);

      if (glob_norm < 0.0)
      {
         glob_norm = -pow(-glob_norm, 1.0/p);
      }
      else
      {
         glob_norm = pow(glob_norm, 1.0/p);
      }
   }
   else
   {
      MPI_Allreduce(&loc_norm, &glob_norm, 1, MPI_DOUBLE, MPI_MAX, comm);
   }

   return glob_norm;
}

}

#endif<|MERGE_RESOLUTION|>--- conflicted
+++ resolved
@@ -83,33 +83,7 @@
 
 void ParGridFunction::GetTrueDofs(Vector &tv) const
 {
-#if 0
-   for (int i = 0; i < size; i++)
-   {
-      int tdof = pfes->GetLocalTDofNumber(i);
-      if (tdof >= 0)
-      {
-         tv(tdof) = (*this)(i);
-      }
-   }
-#else
    pfes->GetRestrictionMatrix()->Mult(*this, tv);
-
-   /*hypre_ParCSRMatrix *P = *pfes->Dof_TrueDof_Matrix();
-   hypre_CSRMatrix *diag = hypre_ParCSRMatrixDiag(P);
-   HYPRE_Int *I = hypre_CSRMatrixI(diag) + 1;
-   HYPRE_Int *J = hypre_CSRMatrixJ(diag);
-   for (int i = 0, j = 0; i < size; i++)
-      if (j < I[i])
-      {
-<<<<<<< HEAD
-         tv(J[j++]) = (*this)(i);
-      }*/
-=======
-         tv(internal::to_int(J[j++])) = (*this)(i);
-      }
->>>>>>> 5e2796ac
-#endif
 }
 
 HypreParVector *ParGridFunction::GetTrueDofs() const
