// Copyright (c) 2010, Lawrence Livermore National Security, LLC. Produced at
// the Lawrence Livermore National Laboratory. LLNL-CODE-443211. All Rights
// reserved. See file COPYRIGHT for details.
//
// This file is part of the MFEM library. For more information and source code
// availability see http://mfem.org.
//
// MFEM is free software; you can redistribute it and/or modify it under the
// terms of the GNU Lesser General Public License (as published by the Free
// Software Foundation) version 2.1 dated February 1999.

// Implementation of FiniteElementSpace

#include "../general/text.hpp"
#include "../mesh/mesh_headers.hpp"
#include "fem.hpp"

#include <cmath>
#include <cstdarg>
#include <limits>

using namespace std;

namespace mfem
{

template <> void Ordering::
DofsToVDofs<Ordering::byNODES>(int ndofs, int vdim, Array<int> &dofs)
{
   // static method
   int size = dofs.Size();
   dofs.SetSize(size*vdim);
   for (int vd = 1; vd < vdim; vd++)
   {
      for (int i = 0; i < size; i++)
      {
         dofs[i+size*vd] = Map<byNODES>(ndofs, vdim, dofs[i], vd);
      }
   }
}

template <> void Ordering::
DofsToVDofs<Ordering::byVDIM>(int ndofs, int vdim, Array<int> &dofs)
{
   // static method
   int size = dofs.Size();
   dofs.SetSize(size*vdim);
   for (int vd = vdim-1; vd >= 0; vd--)
   {
      for (int i = 0; i < size; i++)
      {
         dofs[i+size*vd] = Map<byVDIM>(ndofs, vdim, dofs[i], vd);
      }
   }
}


FiniteElementSpace::FiniteElementSpace()
   : mesh(NULL), fec(NULL), vdim(0), ordering(Ordering::byNODES),
     ndofs(0), nvdofs(0), nedofs(0), nfdofs(0), nbdofs(0),
     fdofs(NULL), bdofs(NULL),
     elem_dof(NULL), bdrElem_dof(NULL),
     NURBSext(NULL), own_ext(false),
     cP(NULL), cR(NULL), cP_is_set(false),
<<<<<<< HEAD
     T(NULL), own_T(false),
=======
     Th(Operator::ANY_TYPE),
>>>>>>> 599dfd39
     sequence(0)
{ }

FiniteElementSpace::FiniteElementSpace(const FiniteElementSpace &orig,
                                       Mesh *mesh,
                                       const FiniteElementCollection *fec)
{
   mesh = mesh ? mesh : orig.mesh;
   fec = fec ? fec : orig.fec;
   NURBSExtension *NURBSext = NULL;
   if (orig.NURBSext && orig.NURBSext != orig.mesh->NURBSext)
   {
#ifdef MFEM_USE_MPI
      ParNURBSExtension *pNURBSext =
         dynamic_cast<ParNURBSExtension *>(orig.NURBSext);
      if (pNURBSext)
      {
         NURBSext = new ParNURBSExtension(*pNURBSext);
      }
      else
#endif
      {
         NURBSext = new NURBSExtension(*orig.NURBSext);
      }
   }
   Constructor(mesh, NURBSext, fec, orig.vdim, orig.ordering);
}

int FiniteElementSpace::GetOrder(int i) const
{
   int GeomType = mesh->GetElementBaseGeometry(i);
   return fec->FiniteElementForGeometry(GeomType)->GetOrder();
}

int FiniteElementSpace::GetFaceOrder(int i) const
{
   int GeomType = mesh->GetFaceBaseGeometry(i);
   return fec->FiniteElementForGeometry(GeomType)->GetOrder();
}

void FiniteElementSpace::DofsToVDofs (Array<int> &dofs, int ndofs) const
{
   if (vdim == 1) { return; }
   if (ndofs < 0) { ndofs = this->ndofs; }

   if (ordering == Ordering::byNODES)
   {
      Ordering::DofsToVDofs<Ordering::byNODES>(ndofs, vdim, dofs);
   }
   else
   {
      Ordering::DofsToVDofs<Ordering::byVDIM>(ndofs, vdim, dofs);
   }
}

void FiniteElementSpace::DofsToVDofs(int vd, Array<int> &dofs, int ndofs) const
{
   if (vdim == 1) { return; }
   if (ndofs < 0) { ndofs = this->ndofs; }

   if (ordering == Ordering::byNODES)
   {
      for (int i = 0; i < dofs.Size(); i++)
      {
         dofs[i] = Ordering::Map<Ordering::byNODES>(ndofs, vdim, dofs[i], vd);
      }
   }
   else
   {
      for (int i = 0; i < dofs.Size(); i++)
      {
         dofs[i] = Ordering::Map<Ordering::byVDIM>(ndofs, vdim, dofs[i], vd);
      }
   }
}

int FiniteElementSpace::DofToVDof(int dof, int vd, int ndofs) const
{
   if (vdim == 1) { return dof; }
   if (ndofs < 0) { ndofs = this->ndofs; }

   if (ordering == Ordering::byNODES)
   {
      return Ordering::Map<Ordering::byNODES>(ndofs, vdim, dof, vd);
   }
   else
   {
      return Ordering::Map<Ordering::byVDIM>(ndofs, vdim, dof, vd);
   }
}

// static function
void FiniteElementSpace::AdjustVDofs (Array<int> &vdofs)
{
   int n = vdofs.Size(), *vdof = vdofs;
   for (int i = 0; i < n; i++)
   {
      int j;
      if ((j = vdof[i]) < 0)
      {
         vdof[i] = -1-j;
      }
   }
}

void FiniteElementSpace::GetElementVDofs(int i, Array<int> &vdofs) const
{
   GetElementDofs(i, vdofs);
   DofsToVDofs(vdofs);
}

void FiniteElementSpace::GetBdrElementVDofs(int i, Array<int> &vdofs) const
{
   GetBdrElementDofs(i, vdofs);
   DofsToVDofs(vdofs);
}

void FiniteElementSpace::GetFaceVDofs(int i, Array<int> &vdofs) const
{
   GetFaceDofs(i, vdofs);
   DofsToVDofs(vdofs);
}

void FiniteElementSpace::GetEdgeVDofs(int i, Array<int> &vdofs) const
{
   GetEdgeDofs(i, vdofs);
   DofsToVDofs(vdofs);
}

void FiniteElementSpace::GetVertexVDofs(int i, Array<int> &vdofs) const
{
   GetVertexDofs(i, vdofs);
   DofsToVDofs(vdofs);
}

void FiniteElementSpace::GetElementInteriorVDofs(int i, Array<int> &vdofs) const
{
   GetElementInteriorDofs(i, vdofs);
   DofsToVDofs(vdofs);
}

void FiniteElementSpace::GetEdgeInteriorVDofs(int i, Array<int> &vdofs) const
{
   GetEdgeInteriorDofs(i, vdofs);
   DofsToVDofs(vdofs);
}

void FiniteElementSpace::BuildElementToDofTable() const
{
   if (elem_dof) { return; }

   Table *el_dof = new Table;
   Array<int> dofs;
   el_dof -> MakeI (mesh -> GetNE());
   for (int i = 0; i < mesh -> GetNE(); i++)
   {
      GetElementDofs (i, dofs);
      el_dof -> AddColumnsInRow (i, dofs.Size());
   }
   el_dof -> MakeJ();
   for (int i = 0; i < mesh -> GetNE(); i++)
   {
      GetElementDofs (i, dofs);
      el_dof -> AddConnections (i, (int *)dofs, dofs.Size());
   }
   el_dof -> ShiftUpI();
   elem_dof = el_dof;
}

void FiniteElementSpace::RebuildElementToDofTable()
{
   delete elem_dof;
   elem_dof = NULL;
   BuildElementToDofTable();
}

void FiniteElementSpace::ReorderElementToDofTable()
{
   Array<int> dof_marker(ndofs);

   dof_marker = -1;

   int *J = elem_dof->GetJ(), nnz = elem_dof->Size_of_connections();
   for (int k = 0, dof_counter = 0; k < nnz; k++)
   {
      const int sdof = J[k]; // signed dof
      const int dof = (sdof < 0) ? -1-sdof : sdof;
      int new_dof = dof_marker[dof];
      if (new_dof < 0)
      {
         dof_marker[dof] = new_dof = dof_counter++;
      }
      J[k] = (sdof < 0) ? -1-new_dof : new_dof; // preserve the sign of sdof
   }
}

void FiniteElementSpace::BuildDofToArrays()
{
   if (dof_elem_array.Size()) { return; }

   BuildElementToDofTable();

   dof_elem_array.SetSize (ndofs);
   dof_ldof_array.SetSize (ndofs);
   dof_elem_array = -1;
   for (int i = 0; i < mesh -> GetNE(); i++)
   {
      const int *dofs = elem_dof -> GetRow(i);
      const int n = elem_dof -> RowSize(i);
      for (int j = 0; j < n; j++)
      {
         if (dof_elem_array[dofs[j]] < 0)
         {
            dof_elem_array[dofs[j]] = i;
            dof_ldof_array[dofs[j]] = j;
         }
      }
   }
}

static void mark_dofs(const Array<int> &dofs, Array<int> &mark_array)
{
   for (int i = 0; i < dofs.Size(); i++)
   {
      int k = dofs[i];
      if (k < 0) { k = -1 - k; }
      mark_array[k] = -1;
   }
}

void FiniteElementSpace::GetEssentialVDofs(const Array<int> &bdr_attr_is_ess,
                                           Array<int> &ess_vdofs,
                                           int component) const
{
   Array<int> vdofs, dofs;

   ess_vdofs.SetSize(GetVSize());
   ess_vdofs = 0;

   for (int i = 0; i < GetNBE(); i++)
   {
      if (bdr_attr_is_ess[GetBdrAttribute(i)-1])
      {
         if (component < 0)
         {
            // Mark all components.
            GetBdrElementVDofs(i, vdofs);
            mark_dofs(vdofs, ess_vdofs);
         }
         else
         {
            GetBdrElementDofs(i, dofs);
            for (int d = 0; d < dofs.Size(); d++)
            { dofs[d] = DofToVDof(dofs[d], component); }
            mark_dofs(dofs, ess_vdofs);
         }
      }
   }

   // mark possible hidden boundary edges in a non-conforming mesh, also
   // local DOFs affected by boundary elements on other processors
   if (mesh->ncmesh)
   {
      Array<int> bdr_verts, bdr_edges;
      mesh->ncmesh->GetBoundaryClosure(bdr_attr_is_ess, bdr_verts, bdr_edges);

      for (int i = 0; i < bdr_verts.Size(); i++)
      {
         if (component < 0)
         {
            GetVertexVDofs(bdr_verts[i], vdofs);
            mark_dofs(vdofs, ess_vdofs);
         }
         else
         {
            GetVertexDofs(bdr_verts[i], dofs);
            for (int d = 0; d < dofs.Size(); d++)
            { dofs[d] = DofToVDof(dofs[d], component); }
            mark_dofs(dofs, ess_vdofs);
         }
      }
      for (int i = 0; i < bdr_edges.Size(); i++)
      {
         if (component < 0)
         {
            GetEdgeVDofs(bdr_edges[i], vdofs);
            mark_dofs(vdofs, ess_vdofs);
         }
         else
         {
            GetEdgeDofs(bdr_edges[i], dofs);
            for (int d = 0; d < dofs.Size(); d++)
            { dofs[d] = DofToVDof(dofs[d], component); }
            mark_dofs(dofs, ess_vdofs);
         }
      }
   }
}

void FiniteElementSpace::GetEssentialTrueDofs(const Array<int> &bdr_attr_is_ess,
                                              Array<int> &ess_tdof_list,
                                              int component)
{
   Array<int> ess_vdofs, ess_tdofs;
   GetEssentialVDofs(bdr_attr_is_ess, ess_vdofs, component);
   const SparseMatrix *R = GetConformingRestriction();
   if (!R)
   {
      ess_tdofs.MakeRef(ess_vdofs);
   }
   else
   {
      R->BooleanMult(ess_vdofs, ess_tdofs);
   }
   MarkerToList(ess_tdofs, ess_tdof_list);
}

// static method
void FiniteElementSpace::MarkerToList(const Array<int> &marker,
                                      Array<int> &list)
{
   int num_marked = 0;
   for (int i = 0; i < marker.Size(); i++)
   {
      if (marker[i]) { num_marked++; }
   }
   list.SetSize(0);
   list.Reserve(num_marked);
   for (int i = 0; i < marker.Size(); i++)
   {
      if (marker[i]) { list.Append(i); }
   }
}

// static method
void FiniteElementSpace::ListToMarker(const Array<int> &list, int marker_size,
                                      Array<int> &marker, int mark_val)
{
   marker.SetSize(marker_size);
   marker = 0;
   for (int i = 0; i < list.Size(); i++)
   {
      marker[list[i]] = mark_val;
   }
}

void FiniteElementSpace::ConvertToConformingVDofs(const Array<int> &dofs,
                                                  Array<int> &cdofs)
{
   GetConformingProlongation();
   if (cP) { cP->BooleanMultTranspose(dofs, cdofs); }
   else { dofs.Copy(cdofs); }
}

void FiniteElementSpace::ConvertFromConformingVDofs(const Array<int> &cdofs,
                                                    Array<int> &dofs)
{
   GetConformingRestriction();
   if (cR) { cR->BooleanMultTranspose(cdofs, dofs); }
   else { cdofs.Copy(dofs); }
}

SparseMatrix *
FiniteElementSpace::D2C_GlobalRestrictionMatrix (FiniteElementSpace *cfes)
{
   int i, j;
   Array<int> d_vdofs, c_vdofs;
   SparseMatrix *R;

   R = new SparseMatrix (cfes -> GetVSize(), GetVSize());

   for (i = 0; i < mesh -> GetNE(); i++)
   {
      this -> GetElementVDofs (i, d_vdofs);
      cfes -> GetElementVDofs (i, c_vdofs);

#ifdef MFEM_DEBUG
      if (d_vdofs.Size() != c_vdofs.Size())
      {
         mfem_error ("FiniteElementSpace::D2C_GlobalRestrictionMatrix (...)");
      }
#endif

      for (j = 0; j < d_vdofs.Size(); j++)
      {
         R -> Set (c_vdofs[j], d_vdofs[j], 1.0);
      }
   }

   R -> Finalize();

   return R;
}

SparseMatrix *
FiniteElementSpace::D2Const_GlobalRestrictionMatrix(FiniteElementSpace *cfes)
{
   int i, j;
   Array<int> d_dofs, c_dofs;
   SparseMatrix *R;

   R = new SparseMatrix (cfes -> GetNDofs(), ndofs);

   for (i = 0; i < mesh -> GetNE(); i++)
   {
      this -> GetElementDofs (i, d_dofs);
      cfes -> GetElementDofs (i, c_dofs);

#ifdef MFEM_DEBUG
      if (c_dofs.Size() != 1)
         mfem_error ("FiniteElementSpace::"
                     "D2Const_GlobalRestrictionMatrix (...)");
#endif

      for (j = 0; j < d_dofs.Size(); j++)
      {
         R -> Set (c_dofs[0], d_dofs[j], 1.0);
      }
   }

   R -> Finalize();

   return R;
}

SparseMatrix *
FiniteElementSpace::H2L_GlobalRestrictionMatrix (FiniteElementSpace *lfes)
{
   SparseMatrix *R;
   DenseMatrix loc_restr;
   Array<int> l_dofs, h_dofs;

   R = new SparseMatrix (lfes -> GetNDofs(), ndofs);

   if (!lfes->GetNE())
   {
      R->Finalize();
      return R;
   }

   const FiniteElement *h_fe = this -> GetFE (0);
   const FiniteElement *l_fe = lfes -> GetFE (0);
   IsoparametricTransformation T;
   T.SetIdentityTransformation(h_fe->GetGeomType());
   h_fe->Project(*l_fe, T, loc_restr);

   for (int i = 0; i < mesh -> GetNE(); i++)
   {
      this -> GetElementDofs (i, h_dofs);
      lfes -> GetElementDofs (i, l_dofs);

      R -> SetSubMatrix (l_dofs, h_dofs, loc_restr, 1);
   }

   R -> Finalize();

   return R;
}

void
FiniteElementSpace::AddDependencies(SparseMatrix& deps, Array<int>& master_dofs,
                                    Array<int>& slave_dofs, DenseMatrix& I)
{
   for (int i = 0; i < slave_dofs.Size(); i++)
   {
      int sdof = slave_dofs[i];
      if (!deps.RowSize(sdof)) // not processed yet?
      {
         for (int j = 0; j < master_dofs.Size(); j++)
         {
            double coef = I(i, j);
            if (std::abs(coef) > 1e-12)
            {
               int mdof = master_dofs[j];
               if (mdof != sdof && mdof != (-1-sdof))
               {
                  deps.Add(sdof, mdof, coef);
               }
            }
         }
      }
   }
}

bool FiniteElementSpace::DofFinalizable(int dof, const Array<bool>& finalized,
                                        const SparseMatrix& deps)
{
   const int* dep = deps.GetRowColumns(dof);
   int ndep = deps.RowSize(dof);

   // are all constraining DOFs finalized?
   for (int i = 0; i < ndep; i++)
   {
      if (!finalized[dep[i]]) { return false; }
   }
   return true;
}

void
FiniteElementSpace::GetEntityDofs(int entity, int index, Array<int> &dofs) const
{
   switch (entity)
   {
      case 0: GetVertexDofs(index, dofs); break;
      case 1: GetEdgeDofs(index, dofs); break;
      case 2: GetFaceDofs(index, dofs); break;
   }
}


void FiniteElementSpace::BuildConformingInterpolation() const
{
#ifdef MFEM_USE_MPI
   MFEM_VERIFY(dynamic_cast<const ParFiniteElementSpace*>(this) == NULL,
               "This method should not be used with a ParFiniteElementSpace!");
#endif

   if (cP_is_set) { return; }
   cP_is_set = true;

   // For each slave DOF, the dependency matrix will contain a row that
   // expresses the slave DOF as a linear combination of its immediate master
   // DOFs. Rows of independent DOFs will remain empty.
   SparseMatrix deps(ndofs);

   // collect local edge/face dependencies
   for (int entity = 1; entity <= 2; entity++)
   {
      const NCMesh::NCList &list = (entity > 1) ? mesh->ncmesh->GetFaceList()
                                   /*        */ : mesh->ncmesh->GetEdgeList();
      if (!list.masters.size()) { continue; }

      IsoparametricTransformation T;
      if (entity > 1) { T.SetFE(&QuadrilateralFE); }
      else { T.SetFE(&SegmentFE); }

      int geom = (entity > 1) ? Geometry::SQUARE : Geometry::SEGMENT;
      const FiniteElement* fe = fec->FiniteElementForGeometry(geom);
      if (!fe) { continue; }

      Array<int> master_dofs, slave_dofs;
      DenseMatrix I(fe->GetDof());

      // loop through all master edges/faces, constrain their slave edges/faces
      for (unsigned mi = 0; mi < list.masters.size(); mi++)
      {
         const NCMesh::Master &master = list.masters[mi];
         GetEntityDofs(entity, master.index, master_dofs);
         if (!master_dofs.Size()) { continue; }

         for (int si = master.slaves_begin; si < master.slaves_end; si++)
         {
            const NCMesh::Slave &slave = list.slaves[si];
            GetEntityDofs(entity, slave.index, slave_dofs);
            if (!slave_dofs.Size()) { continue; }

            slave.OrientedPointMatrix(T.GetPointMat());
            T.FinalizeTransformation();
            fe->GetLocalInterpolation(T, I);

            // make each slave DOF dependent on all master DOFs
            AddDependencies(deps, master_dofs, slave_dofs, I);
         }
      }
   }

   deps.Finalize();

   // DOFs that stayed independent are true DOFs
   int n_true_dofs = 0;
   for (int i = 0; i < ndofs; i++)
   {
      if (!deps.RowSize(i)) { n_true_dofs++; }
   }

   // if all dofs are true dofs leave cP and cR NULL
   if (n_true_dofs == ndofs)
   {
      cP = cR = NULL; // will be treated as identities
      return;
   }

   // create the conforming restriction matrix cR
   int *cR_J;
   {
      int *cR_I = new int[n_true_dofs+1];
      double *cR_A = new double[n_true_dofs];
      cR_J = new int[n_true_dofs];
      for (int i = 0; i < n_true_dofs; i++)
      {
         cR_I[i] = i;
         cR_A[i] = 1.0;
      }
      cR_I[n_true_dofs] = n_true_dofs;
      cR = new SparseMatrix(cR_I, cR_J, cR_A, n_true_dofs, ndofs);
   }

   // create the conforming prolongation matrix cP
   cP = new SparseMatrix(ndofs, n_true_dofs);

   Array<bool> finalized(ndofs);
   finalized = false;

   // put identity in the restriction and prolongation matrices for true DOFs
   for (int i = 0, true_dof = 0; i < ndofs; i++)
   {
      if (!deps.RowSize(i))
      {
         cR_J[true_dof] = i;
         cP->Add(i, true_dof++, 1.0);
         finalized[i] = true;
      }
   }

   // Now calculate cP rows of slave DOFs as combinations of cP rows of their
   // master DOFs. It is possible that some slave DOFs depend on DOFs that are
   // themselves slaves. Here we resolve such indirect constraints by first
   // calculating rows of the cP matrix for DOFs whose master DOF cP rows are
   // already known (in the first iteration these are the true DOFs). In the
   // second iteration, slaves of slaves can be 'finalized' (given a row in the
   // cP matrix), in the third iteration slaves of slaves of slaves, etc.
   bool finished;
   int n_finalized = n_true_dofs;
   Array<int> cols;
   Vector srow;
   do
   {
      finished = true;
      for (int dof = 0; dof < ndofs; dof++)
      {
         if (!finalized[dof] && DofFinalizable(dof, finalized, deps))
         {
            const int* dep_col = deps.GetRowColumns(dof);
            const double* dep_coef = deps.GetRowEntries(dof);
            int n_dep = deps.RowSize(dof);

            for (int j = 0; j < n_dep; j++)
            {
               cP->GetRow(dep_col[j], cols, srow);
               srow *= dep_coef[j];
               cP->AddRow(dof, cols, srow);
            }

            finalized[dof] = true;
            n_finalized++;
            finished = false;
         }
      }
   }
   while (!finished);

   // if everything is consistent (mesh, face orientations, etc.), we should
   // be able to finalize all slave DOFs, otherwise it's a serious error
   if (n_finalized != ndofs)
   {
      MFEM_ABORT("Error creating cP matrix.");
   }

   cP->Finalize();

   if (vdim > 1)
   {
      MakeVDimMatrix(*cP);
      MakeVDimMatrix(*cR);
   }
}

void FiniteElementSpace::MakeVDimMatrix(SparseMatrix &mat) const
{
   if (vdim == 1) { return; }

   int height = mat.Height();
   int width = mat.Width();

   SparseMatrix *vmat = new SparseMatrix(vdim*height, vdim*width);

   Array<int> dofs, vdofs;
   Vector srow;
   for (int i = 0; i < height; i++)
   {
      mat.GetRow(i, dofs, srow);
      for (int vd = 0; vd < vdim; vd++)
      {
         dofs.Copy(vdofs);
         DofsToVDofs(vd, vdofs, width);
         vmat->SetRow(DofToVDof(i, vd, height), vdofs, srow);
      }
   }
   vmat->Finalize();

   mat.Swap(*vmat);
   delete vmat;
}


const SparseMatrix* FiniteElementSpace::GetConformingProlongation() const
{
   if (Conforming()) { return NULL; }
   if (!cP_is_set) { BuildConformingInterpolation(); }
   return cP;
}

const SparseMatrix* FiniteElementSpace::GetConformingRestriction() const
{
   if (Conforming()) { return NULL; }
   if (!cP_is_set) { BuildConformingInterpolation(); }
   return cR;
}

int FiniteElementSpace::GetNConformingDofs() const
{
   const SparseMatrix* P = GetConformingProlongation();
   return P ? (P->Width() / vdim) : ndofs;
}

void FiniteElementSpace::GetLocalRefinementMatrices(DenseTensor &localP) const
{
   int geom = mesh->GetElementBaseGeometry(); // assuming the same geom
   const FiniteElement *fe = fec->FiniteElementForGeometry(geom);

   const CoarseFineTransformations &rtrans = mesh->GetRefinementTransforms();

   int nmat = rtrans.point_matrices.SizeK();
   int ldof = fe->GetDof(); // assuming the same FE everywhere

   IsoparametricTransformation isotr;
   isotr.SetIdentityTransformation(geom);

   // calculate local interpolation matrices for all refinement types
   localP.SetSize(ldof, ldof, nmat);
   for (int i = 0; i < nmat; i++)
   {
      isotr.GetPointMat() = rtrans.point_matrices(i);
      isotr.FinalizeTransformation();
      fe->GetLocalInterpolation(isotr, localP(i));
   }
}

SparseMatrix* FiniteElementSpace::RefinementMatrix(int old_ndofs,
                                                   const Table* old_elem_dof)
{
   MFEM_VERIFY(mesh->GetLastOperation() == Mesh::REFINE, "");
   MFEM_VERIFY(ndofs >= old_ndofs, "Previous space is not coarser.");

   Array<int> dofs, old_dofs, old_vdofs;
   Vector row;

   DenseTensor localP;
   GetLocalRefinementMatrices(localP);

   int ldof = localP.SizeI();
   SparseMatrix *P = new SparseMatrix(ndofs*vdim, old_ndofs*vdim, ldof);

   Array<int> mark(P->Height());
   mark = 0;

   const CoarseFineTransformations &rtrans = mesh->GetRefinementTransforms();

   for (int k = 0; k < mesh->GetNE(); k++)
   {
      const Embedding &emb = rtrans.embeddings[k];
      DenseMatrix &lP = localP(emb.matrix);

      elem_dof->GetRow(k, dofs);
      old_elem_dof->GetRow(emb.parent, old_dofs);

      for (int vd = 0; vd < vdim; vd++)
      {
         old_dofs.Copy(old_vdofs);
         DofsToVDofs(vd, old_vdofs, old_ndofs);

         for (int i = 0; i < ldof; i++)
         {
            int r = DofToVDof(dofs[i], vd);
            int m = (r >= 0) ? r : (-1 - r);

            if (!mark[m])
            {
               lP.GetRow(i, row);
               P->SetRow(r, old_vdofs, row);
               mark[m] = 1;
            }
         }
      }
   }

   MFEM_ASSERT(mark.Sum() == P->Height(), "Not all rows of P set.");
   return P;
}

FiniteElementSpace::RefinementOperator::RefinementOperator
(const FiniteElementSpace* fespace, Table* old_elem_dof, int old_ndofs)
   : fespace(fespace)
   , old_elem_dof(old_elem_dof)
{
   MFEM_VERIFY(fespace->GetNDofs() >= old_ndofs,
               "Previous space is not coarser.");

   width = old_ndofs * fespace->GetVDim();
   height = fespace->GetVSize();

   fespace->GetLocalRefinementMatrices(localP);
}

FiniteElementSpace::RefinementOperator::~RefinementOperator()
{
   delete old_elem_dof;
}

void FiniteElementSpace::RefinementOperator
::Mult(const Vector &x, Vector &y) const
{
   Mesh* mesh = fespace->GetMesh();
   const CoarseFineTransformations &rtrans = mesh->GetRefinementTransforms();

   Array<int> dofs, old_dofs, old_vdofs;

   Array<char> processed(fespace->GetVSize());
   processed = 0;

   int vdim = fespace->GetVDim();
   int old_ndofs = width / vdim;

   for (int k = 0; k < mesh->GetNE(); k++)
   {
      const Embedding &emb = rtrans.embeddings[k];
      const DenseMatrix &lP = localP(emb.matrix);

      fespace->GetElementDofs(k, dofs);
      old_elem_dof->GetRow(emb.parent, old_dofs);

      for (int vd = 0; vd < vdim; vd++)
      {
         old_dofs.Copy(old_vdofs);
         fespace->DofsToVDofs(vd, old_vdofs, old_ndofs);

         for (int i = 0; i < dofs.Size(); i++)
         {
            double rsign, osign;
            int r = fespace->DofToVDof(dofs[i], vd);
            r = DecodeDof(r, rsign);

            if (!processed[r])
            {
               double value = 0.0;
               for (int j = 0; j < old_vdofs.Size(); j++)
               {
                  int o = DecodeDof(old_vdofs[j], osign);
                  value += x[o] * lP(i, j) * osign;
               }
               y[r] = value * rsign;
               processed[r] = 1;
            }
         }
      }
   }
}

void InvertLinearTrans(IsoparametricTransformation &trans,
                       const DenseMatrix &invdfdx,
                       const IntegrationPoint &pt, Vector &x)
{
   // invert a linear transform with one Newton step
   IntegrationPoint p0;
   p0.Set3(0, 0, 0);
   trans.Transform(p0, x);

   double store[3];
   Vector v(store, x.Size());
   pt.Get(v, x.Size());
   v -= x;

   invdfdx.Mult(v, x);
}

void FiniteElementSpace::GetLocalDerefinementMatrices(DenseTensor &localR) const
{
   int geom = mesh->GetElementBaseGeometry(); // assuming the same geom
   const FiniteElement *fe = fec->FiniteElementForGeometry(geom);
   const IntegrationRule &nodes = fe->GetNodes();

   const CoarseFineTransformations &dtrans =
      mesh->ncmesh->GetDerefinementTransforms();

   int nmat = dtrans.point_matrices.SizeK();
   int ldof = fe->GetDof();
   int dim = mesh->Dimension();

   LinearFECollection linfec;
   IsoparametricTransformation isotr;
   isotr.SetFE(linfec.FiniteElementForGeometry(geom));

   DenseMatrix invdfdx(dim);
   IntegrationPoint ipt;
   Vector pt(&ipt.x, dim), shape(ldof);

   // calculate local restriction matrices for all refinement types
   localR.SetSize(ldof, ldof, nmat);
   for (int i = 0; i < nmat; i++)
   {
      DenseMatrix &lR = localR(i);
      lR = infinity(); // marks invalid rows

      isotr.GetPointMat() = dtrans.point_matrices(i);
      isotr.FinalizeTransformation();
      isotr.SetIntPoint(&nodes[0]);
      CalcInverse(isotr.Jacobian(), invdfdx);

      for (int j = 0; j < nodes.Size(); j++)
      {
         InvertLinearTrans(isotr, invdfdx, nodes[j], pt);
         if (Geometries.CheckPoint(geom, ipt)) // do we need an epsilon here?
         {
            IntegrationPoint ip;
            ip.Set(pt, dim);
            MFEM_ASSERT(dynamic_cast<const NodalFiniteElement*>(fe),
                        "only nodal FEs are implemented");
            fe->CalcShape(ip, shape); // TODO: H(curl), etc.?
            lR.SetRow(j, shape);
         }
      }
      lR.Threshold(1e-12);
   }
}

SparseMatrix* FiniteElementSpace::DerefinementMatrix(int old_ndofs,
                                                     const Table* old_elem_dof)
{
   MFEM_VERIFY(Nonconforming(), "Not implemented for conforming meshes.");
   MFEM_VERIFY(old_ndofs, "Missing previous (finer) space.");
   MFEM_VERIFY(ndofs <= old_ndofs, "Previous space is not finer.");

   Array<int> dofs, old_dofs, old_vdofs;
   Vector row;

   DenseTensor localR;
   GetLocalDerefinementMatrices(localR);

   SparseMatrix *R = new SparseMatrix(ndofs*vdim, old_ndofs*vdim,
                                      localR.SizeI());
   Array<int> mark(R->Height());
   mark = 0;

   const CoarseFineTransformations &dtrans =
      mesh->ncmesh->GetDerefinementTransforms();

   for (int k = 0; k < dtrans.embeddings.Size(); k++)
   {
      const Embedding &emb = dtrans.embeddings[k];
      DenseMatrix &lR = localR(emb.matrix);

      elem_dof->GetRow(emb.parent, dofs);
      old_elem_dof->GetRow(k, old_dofs);

      for (int vd = 0; vd < vdim; vd++)
      {
         old_dofs.Copy(old_vdofs);
         DofsToVDofs(vd, old_vdofs, old_ndofs);

         for (int i = 0; i < lR.Height(); i++)
         {
            if (lR(i, 0) == infinity()) { continue; }

            int r = DofToVDof(dofs[i], vd);
            int m = (r >= 0) ? r : (-1 - r);

            if (!mark[m])
            {
               lR.GetRow(i, row);
               R->SetRow(r, old_vdofs, row);
               mark[m] = 1;
            }
         }
      }
   }

   MFEM_ASSERT(mark.Sum() == R->Height(), "Not all rows of R set.");
   return R;
}

void FiniteElementSpace::Constructor(Mesh *mesh, NURBSExtension *NURBSext,
                                     const FiniteElementCollection *fec,
                                     int vdim, int ordering)
{
   this->mesh = mesh;
   this->fec = fec;
   this->vdim = vdim;
   this->ordering = (Ordering::Type) ordering;

   elem_dof = NULL;
   sequence = mesh->GetSequence();
   Th.SetType(Operator::ANY_TYPE);

   const NURBSFECollection *nurbs_fec =
      dynamic_cast<const NURBSFECollection *>(fec);
   if (nurbs_fec)
   {
      if (!mesh->NURBSext)
      {
         mfem_error("FiniteElementSpace::FiniteElementSpace :\n"
                    "   NURBS FE space requires NURBS mesh.");
      }

      if (NURBSext == NULL)
      {
         this->NURBSext = mesh->NURBSext;
         own_ext = 0;
      }
      else
      {
         this->NURBSext = NURBSext;
         own_ext = 1;
      }
      UpdateNURBS();
      cP = cR = NULL;
      cP_is_set = false;
<<<<<<< HEAD
      T = NULL;
      own_T = true;
=======
>>>>>>> 599dfd39
   }
   else
   {
      this->NURBSext = NULL;
      own_ext = 0;
      Construct();
   }
   BuildElementToDofTable();
}

NURBSExtension *FiniteElementSpace::StealNURBSext()
{
   if (NURBSext && !own_ext)
   {
      mfem_error("FiniteElementSpace::StealNURBSext");
   }
   own_ext = 0;

   return NURBSext;
}

void FiniteElementSpace::UpdateNURBS()
{
   nvdofs = 0;
   nedofs = 0;
   nfdofs = 0;
   nbdofs = 0;
   fdofs = NULL;
   bdofs = NULL;

   dynamic_cast<const NURBSFECollection *>(fec)->Reset();

   ndofs = NURBSext->GetNDof();
   elem_dof = NURBSext->GetElementDofTable();
   bdrElem_dof = NURBSext->GetBdrElementDofTable();
}

void FiniteElementSpace::Construct()
{
   // This method should be used only for non-NURBS spaces.
   MFEM_ASSERT(!NURBSext, "internal error");

   elem_dof = NULL;
   bdrElem_dof = NULL;

   nvdofs = mesh->GetNV() * fec->DofForGeometry(Geometry::POINT);

   if ( mesh->Dimension() > 1 )
   {
      nedofs = mesh->GetNEdges() * fec->DofForGeometry(Geometry::SEGMENT);
   }
   else
   {
      nedofs = 0;
   }

   ndofs = 0;
   nfdofs = 0;
   nbdofs = 0;
   bdofs = NULL;
   fdofs = NULL;
   cP = NULL;
   cR = NULL;
   cP_is_set = false;
   // Th is initialized/destroyed before this method is called.

   if (mesh->Dimension() == 3 && mesh->GetNE())
   {
      // Here we assume that all faces in the mesh have the same base
      // geometry -- the base geometry of the 0-th face element.
      // The class Mesh assumes the same inside GetFaceBaseGeometry(...).
      // Thus we do not need to generate all the faces in the mesh
      // if we do not need them.
      int fdof = fec->DofForGeometry(mesh->GetFaceBaseGeometry(0));
      if (fdof > 0)
      {
         fdofs = new int[mesh->GetNFaces()+1];
         fdofs[0] = 0;
         for (int i = 0; i < mesh->GetNFaces(); i++)
         {
            nfdofs += fdof;
            // nfdofs += fec->DofForGeometry(mesh->GetFaceBaseGeometry(i));
            fdofs[i+1] = nfdofs;
         }
      }
   }

   if (mesh->Dimension() > 0)
   {
      bdofs = new int[mesh->GetNE()+1];
      bdofs[0] = 0;
      for (int i = 0; i < mesh->GetNE(); i++)
      {
         int geom = mesh->GetElementBaseGeometry(i);
         nbdofs += fec->DofForGeometry(geom);
         bdofs[i+1] = nbdofs;
      }
   }

   ndofs = nvdofs + nedofs + nfdofs + nbdofs;

   // Do not build elem_dof Table here: in parallel it has to be constructed
   // later.
}

void FiniteElementSpace::GetElementDofs (int i, Array<int> &dofs) const
{
   if (elem_dof)
   {
      elem_dof -> GetRow (i, dofs);
   }
   else
   {
      Array<int> V, E, Eo, F, Fo;
      int k, j, nv, ne, nf, nb, nfd, nd;
      int *ind, dim;

      dim = mesh->Dimension();
      nv = fec->DofForGeometry(Geometry::POINT);
      ne = (dim > 1) ? ( fec->DofForGeometry(Geometry::SEGMENT) ) : ( 0 );
      nb = (dim > 0) ? fec->DofForGeometry(mesh->GetElementBaseGeometry(i)) : 0;
      if (nv > 0)
      {
         mesh->GetElementVertices(i, V);
      }
      if (ne > 0)
      {
         mesh->GetElementEdges(i, E, Eo);
      }
      nfd = 0;
      if (dim == 3)
      {
         if (fec->HasFaceDofs(mesh->GetElementBaseGeometry(i)))
         {
            mesh->GetElementFaces(i, F, Fo);
            for (k = 0; k < F.Size(); k++)
            {
               nfd += fec->DofForGeometry(mesh->GetFaceBaseGeometry(F[k]));
            }
         }
      }
      nd = V.Size() * nv + E.Size() * ne + nfd + nb;
      dofs.SetSize(nd);
      if (nv > 0)
      {
         for (k = 0; k < V.Size(); k++)
         {
            for (j = 0; j < nv; j++)
            {
               dofs[k*nv+j] = V[k]*nv+j;
            }
         }
         nv *= V.Size();
      }
      if (ne > 0)
      {
         // if (dim > 1)
         for (k = 0; k < E.Size(); k++)
         {
            ind = fec->DofOrderForOrientation(Geometry::SEGMENT, Eo[k]);
            for (j = 0; j < ne; j++)
            {
               if (ind[j] < 0)
               {
                  dofs[nv+k*ne+j] = -1 - ( nvdofs+E[k]*ne+(-1-ind[j]) );
               }
               else
               {
                  dofs[nv+k*ne+j] = nvdofs+E[k]*ne+ind[j];
               }
            }
         }
      }
      ne = nv + ne * E.Size();
      if (nfd > 0)
         // if (dim == 3)
      {
         for (k = 0; k < F.Size(); k++)
         {
            ind = fec->DofOrderForOrientation(mesh->GetFaceBaseGeometry(F[k]),
                                              Fo[k]);
            nf = fec->DofForGeometry(mesh->GetFaceBaseGeometry(F[k]));
            for (j = 0; j < nf; j++)
            {
               if (ind[j] < 0)
               {
                  dofs[ne+j] = -1 - ( nvdofs+nedofs+fdofs[F[k]]+(-1-ind[j]) );
               }
               else
               {
                  dofs[ne+j] = nvdofs+nedofs+fdofs[F[k]]+ind[j];
               }
            }
            ne += nf;
         }
      }
      if (nb > 0)
      {
         k = nvdofs + nedofs + nfdofs + bdofs[i];
         for (j = 0; j < nb; j++)
         {
            dofs[ne+j] = k + j;
         }
      }
   }
}

const FiniteElement *FiniteElementSpace::GetFE(int i) const
{
   const FiniteElement *FE =
      fec->FiniteElementForGeometry(mesh->GetElementBaseGeometry(i));

   if (NURBSext)
   {
      NURBSext->LoadFE(i, FE);
   }

   return FE;
}

void FiniteElementSpace::GetBdrElementDofs(int i, Array<int> &dofs) const
{
   if (bdrElem_dof)
   {
      bdrElem_dof->GetRow(i, dofs);
   }
   else
   {
      Array<int> V, E, Eo;
      int k, j, nv, ne, nf, nd, iF, oF;
      int *ind, dim;

      dim = mesh->Dimension();
      nv = fec->DofForGeometry(Geometry::POINT);
      if (nv > 0)
      {
         mesh->GetBdrElementVertices(i, V);
      }
      ne = (dim > 1) ? ( fec->DofForGeometry(Geometry::SEGMENT) ) : ( 0 );
      if (ne > 0)
      {
         mesh->GetBdrElementEdges(i, E, Eo);
      }
      nd = V.Size() * nv + E.Size() * ne;
      nf = (dim == 3) ? (fec->DofForGeometry(
                            mesh->GetBdrElementBaseGeometry(i))) : (0);
      if (nf > 0)
      {
         nd += nf;
         mesh->GetBdrElementFace(i, &iF, &oF);
      }
      dofs.SetSize(nd);
      if (nv > 0)
      {
         for (k = 0; k < V.Size(); k++)
         {
            for (j = 0; j < nv; j++)
            {
               dofs[k*nv+j] = V[k]*nv+j;
            }
         }
         nv *= V.Size();
      }
      if (ne > 0)
      {
         // if (dim > 1)
         for (k = 0; k < E.Size(); k++)
         {
            ind = fec->DofOrderForOrientation(Geometry::SEGMENT, Eo[k]);
            for (j = 0; j < ne; j++)
            {
               if (ind[j] < 0)
               {
                  dofs[nv+k*ne+j] = -1 - ( nvdofs+E[k]*ne+(-1-ind[j]) );
               }
               else
               {
                  dofs[nv+k*ne+j] = nvdofs+E[k]*ne+ind[j];
               }
            }
         }
      }
      if (nf > 0)
         // if (dim == 3)
      {
         ne = nv + ne * E.Size();
         ind = (fec->DofOrderForOrientation(
                   mesh->GetBdrElementBaseGeometry(i), oF));
         for (j = 0; j < nf; j++)
         {
            if (ind[j] < 0)
            {
               dofs[ne+j] = -1 - ( nvdofs+nedofs+fdofs[iF]+(-1-ind[j]) );
            }
            else
            {
               dofs[ne+j] = nvdofs+nedofs+fdofs[iF]+ind[j];
            }
         }
      }
   }
}

void FiniteElementSpace::GetFaceDofs(int i, Array<int> &dofs) const
{
   int j, k, nv, ne, nf, nd, dim = mesh->Dimension();
   Array<int> V, E, Eo;
   const int *ind;

   // for 1D, 2D and 3D faces
   nv = fec->DofForGeometry(Geometry::POINT);
   ne = (dim > 1) ? fec->DofForGeometry(Geometry::SEGMENT) : 0;
   if (nv > 0)
   {
      mesh->GetFaceVertices(i, V);
   }
   if (ne > 0)
   {
      mesh->GetFaceEdges(i, E, Eo);
   }
   nf = (fdofs) ? (fdofs[i+1]-fdofs[i]) : (0);
   nd = V.Size() * nv + E.Size() * ne + nf;
   dofs.SetSize(nd);
   if (nv > 0)
   {
      for (k = 0; k < V.Size(); k++)
      {
         for (j = 0; j < nv; j++)
         {
            dofs[k*nv+j] = V[k]*nv+j;
         }
      }
   }
   nv *= V.Size();
   if (ne > 0)
   {
      for (k = 0; k < E.Size(); k++)
      {
         ind = fec->DofOrderForOrientation(Geometry::SEGMENT, Eo[k]);
         for (j = 0; j < ne; j++)
         {
            if (ind[j] < 0)
            {
               dofs[nv+k*ne+j] = -1 - ( nvdofs+E[k]*ne+(-1-ind[j]) );
            }
            else
            {
               dofs[nv+k*ne+j] = nvdofs+E[k]*ne+ind[j];
            }
         }
      }
   }
   ne = nv + ne * E.Size();
   if (nf > 0)
   {
      for (j = nvdofs+nedofs+fdofs[i], k = 0; k < nf; j++, k++)
      {
         dofs[ne+k] = j;
      }
   }
}

void FiniteElementSpace::GetEdgeDofs(int i, Array<int> &dofs) const
{
   int j, k, nv, ne;
   Array<int> V;

   nv = fec->DofForGeometry(Geometry::POINT);
   if (nv > 0)
   {
      mesh->GetEdgeVertices(i, V);
   }
   ne = fec->DofForGeometry(Geometry::SEGMENT);
   dofs.SetSize(2*nv+ne);
   if (nv > 0)
   {
      for (k = 0; k < 2; k++)
      {
         for (j = 0; j < nv; j++)
         {
            dofs[k*nv+j] = V[k]*nv+j;
         }
      }
   }
   nv *= 2;
   for (j = 0, k = nvdofs+i*ne; j < ne; j++, k++)
   {
      dofs[nv+j] = k;
   }
}

void FiniteElementSpace::GetVertexDofs(int i, Array<int> &dofs) const
{
   int j, nv;

   nv = fec->DofForGeometry(Geometry::POINT);
   dofs.SetSize(nv);
   for (j = 0; j < nv; j++)
   {
      dofs[j] = i*nv+j;
   }
}

void FiniteElementSpace::GetElementInteriorDofs (int i, Array<int> &dofs) const
{
   int j, k, nb;
   if (mesh->Dimension() == 0) { dofs.SetSize(0); return; }
   nb = fec -> DofForGeometry (mesh -> GetElementBaseGeometry (i));
   dofs.SetSize (nb);
   k = nvdofs + nedofs + nfdofs + bdofs[i];
   for (j = 0; j < nb; j++)
   {
      dofs[j] = k + j;
   }
}

void FiniteElementSpace::GetEdgeInteriorDofs (int i, Array<int> &dofs) const
{
   int j, k, ne;

   ne = fec -> DofForGeometry (Geometry::SEGMENT);
   dofs.SetSize (ne);
   for (j = 0, k = nvdofs+i*ne; j < ne; j++, k++)
   {
      dofs[j] = k;
   }
}

void FiniteElementSpace::GetFaceInteriorDofs (int i, Array<int> &dofs) const
{
   int j, k, nf;

   nf = (fdofs) ? (fdofs[i+1]-fdofs[i]) : (0);
   dofs.SetSize (nf);
   if (nf > 0)
   {
      for (j = 0, k = nvdofs+nedofs+fdofs[i]; j < nf; j++, k++)
      {
         dofs[j] = k;
      }
   }
}

const FiniteElement *FiniteElementSpace::GetBE (int i) const
{
   const FiniteElement *BE;

   switch ( mesh->Dimension() )
   {
      case 1:
         BE = fec->FiniteElementForGeometry(Geometry::POINT);
         break;
      case 2:
         BE = fec->FiniteElementForGeometry(Geometry::SEGMENT);
         break;
      case 3:
      default:
         BE = fec->FiniteElementForGeometry(
                 mesh->GetBdrElementBaseGeometry(i));
   }

   if (NURBSext)
   {
      NURBSext->LoadBE(i, BE);
   }

   return BE;
}

const FiniteElement *FiniteElementSpace::GetFaceElement(int i) const
{
   const FiniteElement *fe;

   switch (mesh->Dimension())
   {
      case 1:
         fe = fec->FiniteElementForGeometry(Geometry::POINT);
         break;
      case 2:
         fe = fec->FiniteElementForGeometry(Geometry::SEGMENT);
         break;
      case 3:
      default:
         fe = fec->FiniteElementForGeometry(mesh->GetFaceBaseGeometry(i));
   }

   // if (NURBSext)
   //    NURBSext->LoadFaceElement(i, fe);

   return fe;
}

const FiniteElement *FiniteElementSpace::GetEdgeElement(int i) const
{
   return fec->FiniteElementForGeometry(Geometry::SEGMENT);
}

const FiniteElement *FiniteElementSpace::GetTraceElement(
   int i, int geom_type) const
{
   return fec->TraceFiniteElementForGeometry(geom_type);
}

FiniteElementSpace::~FiniteElementSpace()
{
   Destroy();
}

void FiniteElementSpace::Destroy()
{
   delete cR;
   delete cP;
   Th.Clear();

   dof_elem_array.DeleteAll();
   dof_ldof_array.DeleteAll();

   if (NURBSext)
   {
      if (own_ext) { delete NURBSext; }
   }
   else
   {
      delete elem_dof;
      delete bdrElem_dof;

      delete [] bdofs;
      delete [] fdofs;
   }
}

void FiniteElementSpace::Update(bool want_transform)
{
   if (mesh->GetSequence() == sequence)
   {
      return; // mesh and space are in sync, no-op
   }
   if (want_transform && mesh->GetSequence() != sequence + 1)
   {
      MFEM_ABORT("Error in update sequence. Space needs to be updated after "
                 "each mesh modification.");
   }
   sequence = mesh->GetSequence();

   if (NURBSext)
   {
      UpdateNURBS();
      return;
   }

   Table* old_elem_dof = NULL;
   int old_ndofs;

   // save old DOF table
   if (want_transform)
   {
      old_elem_dof = elem_dof;
      elem_dof = NULL;
      old_ndofs = ndofs;
   }

   Destroy(); // calls Th.Clear()
   Construct();
   BuildElementToDofTable();

   if (want_transform)
   {
      // calculate appropriate GridFunction transformation
      switch (mesh->GetLastOperation())
      {
         case Mesh::REFINE:
         {
            if (Th.Type() != Operator::MFEM_SPARSEMAT)
            {
               Th.Reset(new RefinementOperator(this, old_elem_dof, old_ndofs));
               // The RefinementOperator takes ownership of 'old_elem_dof', so
               // we no longer own it:
               old_elem_dof = NULL;
            }
            else
            {
               // calculate fully assembled matrix
               Th.Reset(RefinementMatrix(old_ndofs, old_elem_dof));
            }
            break;
         }

         case Mesh::DEREFINE:
         {
            BuildConformingInterpolation();
<<<<<<< HEAD
            T = DerefinementMatrix(old_ndofs, old_elem_dof);
=======
            Th.Reset(DerefinementMatrix(old_ndofs, old_elem_dof));
>>>>>>> 599dfd39
            if (cP && cR)
            {
               Th.SetOperatorOwner(false);
               Th.Reset(new TripleProductOperator(cP, cR, Th.Ptr(),
                                                  false, false, true));
            }
            break;
         }

         default:
            break;
      }

      delete old_elem_dof;
   }
}

void FiniteElementSpace::Save(std::ostream &out) const
{
   int fes_format = 90; // the original format, v0.9
   bool nurbs_unit_weights = false;

   // Determine the format that should be used.
   if (!NURBSext)
   {
      // TODO: if this is a variable-order FE space, use fes_format = 100.
   }
   else
   {
      const NURBSFECollection *nurbs_fec =
         dynamic_cast<const NURBSFECollection *>(fec);
      MFEM_VERIFY(nurbs_fec, "invalid FE collection");
      nurbs_fec->SetOrder(NURBSext->GetOrder());
      const double eps = 5e-14;
      nurbs_unit_weights = (NURBSext->GetWeights().Min() >= 1.0-eps &&
                            NURBSext->GetWeights().Max() <= 1.0+eps);
      if (NURBSext->GetOrder() == NURBSFECollection::VariableOrder ||
          (NURBSext != mesh->NURBSext && !nurbs_unit_weights))
      {
         fes_format = 100; // v1.0 format
      }
   }

   out << (fes_format == 90 ?
           "FiniteElementSpace\n" : "MFEM FiniteElementSpace v1.0\n")
       << "FiniteElementCollection: " << fec->Name() << '\n'
       << "VDim: " << vdim << '\n'
       << "Ordering: " << ordering << '\n';

   if (fes_format == 100) // v1.0
   {
      if (!NURBSext)
      {
         // TODO: this is a variable-order FE space --> write 'element_orders'.
      }
      else if (NURBSext != mesh->NURBSext)
      {
         if (NURBSext->GetOrder() != NURBSFECollection::VariableOrder)
         {
            out << "NURBS_order\n" << NURBSext->GetOrder() << '\n';
         }
         else
         {
            out << "NURBS_orders\n";
            // 1 = do not write the size, just the entries:
            NURBSext->GetOrders().Save(out, 1);
         }
         // If the weights are not unit, write them to the output:
         if (!nurbs_unit_weights)
         {
            out << "NURBS_weights\n";
            NURBSext->GetWeights().Print(out, 1);
         }
      }
      out << "End: MFEM FiniteElementSpace v1.0\n";
   }
}

FiniteElementCollection *FiniteElementSpace::Load(Mesh *m, std::istream &input)
{
   string buff;
   int fes_format = 0, ord;
   FiniteElementCollection *r_fec;

   Destroy();

   input >> std::ws;
   getline(input, buff);  // 'FiniteElementSpace'
   filter_dos(buff);
   if (buff == "FiniteElementSpace") { fes_format = 90; /* v0.9 */ }
   else if (buff == "MFEM FiniteElementSpace v1.0") { fes_format = 100; }
   else { MFEM_ABORT("input stream is not a FiniteElementSpace!"); }
   getline(input, buff, ' '); // 'FiniteElementCollection:'
   input >> std::ws;
   getline(input, buff);
   filter_dos(buff);
   r_fec = FiniteElementCollection::New(buff.c_str());
   getline(input, buff, ' '); // 'VDim:'
   input >> vdim;
   getline(input, buff, ' '); // 'Ordering:'
   input >> ord;

   NURBSFECollection *nurbs_fec = dynamic_cast<NURBSFECollection*>(r_fec);
   NURBSExtension *NURBSext = NULL;
   if (fes_format == 90) // original format, v0.9
   {
      if (nurbs_fec)
      {
         MFEM_VERIFY(m->NURBSext, "NURBS FE collection requires a NURBS mesh!");
         const int order = nurbs_fec->GetOrder();
         if (order != m->NURBSext->GetOrder() &&
             order != NURBSFECollection::VariableOrder)
         {
            NURBSext = new NURBSExtension(m->NURBSext, order);
         }
      }
   }
   else if (fes_format == 100) // v1.0
   {
      while (1)
      {
         skip_comment_lines(input, '#');
         MFEM_VERIFY(input.good(), "error reading FiniteElementSpace v1.0");
         getline(input, buff);
         filter_dos(buff);
         if (buff == "NURBS_order" || buff == "NURBS_orders")
         {
            MFEM_VERIFY(nurbs_fec,
                        buff << ": NURBS FE collection is required!");
            MFEM_VERIFY(m->NURBSext, buff << ": NURBS mesh is required!");
            MFEM_VERIFY(!NURBSext, buff << ": order redefinition!");
            if (buff == "NURBS_order")
            {
               int order;
               input >> order;
               NURBSext = new NURBSExtension(m->NURBSext, order);
            }
            else
            {
               Array<int> orders;
               orders.Load(m->NURBSext->GetNKV(), input);
               NURBSext = new NURBSExtension(m->NURBSext, orders);
            }
         }
         else if (buff == "NURBS_weights")
         {
            MFEM_VERIFY(NURBSext, "NURBS_weights: NURBS_orders have to be "
                        "specified before NURBS_weights!");
            NURBSext->GetWeights().Load(input, NURBSext->GetNDof());
         }
         else if (buff == "element_orders")
         {
            MFEM_VERIFY(!nurbs_fec, "section element_orders cannot be used "
                        "with a NURBS FE collection");
            MFEM_ABORT("element_orders: not implemented yet!");
         }
         else if (buff == "End: MFEM FiniteElementSpace v1.0")
         {
            break;
         }
         else
         {
            MFEM_ABORT("unknown section: " << buff);
         }
      }
   }

   Constructor(m, NURBSext, r_fec, vdim, ord);

   return r_fec;
}


void QuadratureSpace::Construct()
{
   // protected method
   int offset = 0;
   const int num_elem = mesh->GetNE();
   element_offsets = new int[num_elem + 1];
   for (int g = 0; g < Geometry::NumGeom; g++)
   {
      int_rule[g] = NULL;
   }
   for (int i = 0; i < num_elem; i++)
   {
      element_offsets[i] = offset;
      int geom = mesh->GetElementBaseGeometry(i);
      if (int_rule[geom] == NULL)
      {
         int_rule[geom] = &IntRules.Get(geom, order);
      }
      offset += int_rule[geom]->GetNPoints();
   }
   element_offsets[num_elem] = size = offset;
}

QuadratureSpace::QuadratureSpace(Mesh *mesh_, std::istream &in)
   : mesh(mesh_)
{
   const char *msg = "invalid input stream";
   string ident;

   in >> ident; MFEM_VERIFY(ident == "QuadratureSpace", msg);
   in >> ident; MFEM_VERIFY(ident == "Type:", msg);
   in >> ident;
   if (ident == "default_quadrature")
   {
      in >> ident; MFEM_VERIFY(ident == "Order:", msg);
      in >> order;
   }
   else
   {
      MFEM_ABORT("unknown QuadratureSpace type: " << ident);
      return;
   }

   Construct();
}

void QuadratureSpace::Save(std::ostream &out) const
{
   out << "QuadratureSpace\n"
       << "Type: default_quadrature\n"
       << "Order: " << order << '\n';
}


} // namespace mfem<|MERGE_RESOLUTION|>--- conflicted
+++ resolved
@@ -62,11 +62,7 @@
      elem_dof(NULL), bdrElem_dof(NULL),
      NURBSext(NULL), own_ext(false),
      cP(NULL), cR(NULL), cP_is_set(false),
-<<<<<<< HEAD
-     T(NULL), own_T(false),
-=======
      Th(Operator::ANY_TYPE),
->>>>>>> 599dfd39
      sequence(0)
 { }
 
@@ -1083,11 +1079,6 @@
       UpdateNURBS();
       cP = cR = NULL;
       cP_is_set = false;
-<<<<<<< HEAD
-      T = NULL;
-      own_T = true;
-=======
->>>>>>> 599dfd39
    }
    else
    {
@@ -1678,11 +1669,7 @@
          case Mesh::DEREFINE:
          {
             BuildConformingInterpolation();
-<<<<<<< HEAD
-            T = DerefinementMatrix(old_ndofs, old_elem_dof);
-=======
             Th.Reset(DerefinementMatrix(old_ndofs, old_elem_dof));
->>>>>>> 599dfd39
             if (cP && cR)
             {
                Th.SetOperatorOwner(false);
