# Copyright (c) 2010, Lawrence Livermore National Security, LLC. Produced at the
# Lawrence Livermore National Laboratory. LLNL-CODE-443211. All Rights reserved.
# See file COPYRIGHT for details.
#
# This file is part of the MFEM library. For more information and source code
# availability see http://mfem.org.
#
# MFEM is free software; you can redistribute it and/or modify it under the
# terms of the GNU Lesser General Public License (as published by the Free
# Software Foundation) version 2.1 dated February 1999.

# Variables corresponding to defines in config.hpp (YES, NO, or value)
MFEM_USE_MPI         = @MFEM_USE_MPI@
MFEM_USE_METIS_5     = @MFEM_USE_METIS_5@
MFEM_DEBUG           = @MFEM_DEBUG@
MFEM_USE_LAPACK      = @MFEM_USE_LAPACK@
MFEM_THREAD_SAFE     = @MFEM_THREAD_SAFE@
MFEM_USE_OPENMP      = @MFEM_USE_OPENMP@
MFEM_USE_MEMALLOC    = @MFEM_USE_MEMALLOC@
MFEM_TIMER_TYPE      = @MFEM_TIMER_TYPE@
MFEM_USE_MESQUITE    = @MFEM_USE_MESQUITE@
MFEM_USE_SUITESPARSE = @MFEM_USE_SUITESPARSE@
MFEM_USE_SUPERLU     = @MFEM_USE_SUPERLU@
MFEM_USE_GECKO       = @MFEM_USE_GECKO@
<<<<<<< HEAD
MFEM_TIMER_TYPE      = @MFEM_TIMER_TYPE@
MFEM_USE_SUNDIALS    = @MFEM_USE_SUNDIALS@
=======
MFEM_USE_GNUTLS      = @MFEM_USE_GNUTLS@
MFEM_USE_NETCDF      = @MFEM_USE_NETCDF@
>>>>>>> 64d53227

# Compiler, compile options, and link options
MFEM_CXX       = @MFEM_CXX@
MFEM_CPPFLAGS  = @MFEM_CPPFLAGS@
MFEM_CXXFLAGS  = @MFEM_CXXFLAGS@
MFEM_INCFLAGS  = @MFEM_INCFLAGS@
MFEM_FLAGS     = @MFEM_FLAGS@
MFEM_LIBS      = @MFEM_LIBS@
MFEM_LIB_FILE  = @MFEM_LIB_FILE@
MFEM_BUILD_TAG = @MFEM_BUILD_TAG@
MFEM_PREFIX    = @MFEM_PREFIX@
MFEM_INC_DIR   = @MFEM_INC_DIR@
MFEM_LIB_DIR   = @MFEM_LIB_DIR@<|MERGE_RESOLUTION|>--- conflicted
+++ resolved
@@ -22,13 +22,9 @@
 MFEM_USE_SUITESPARSE = @MFEM_USE_SUITESPARSE@
 MFEM_USE_SUPERLU     = @MFEM_USE_SUPERLU@
 MFEM_USE_GECKO       = @MFEM_USE_GECKO@
-<<<<<<< HEAD
-MFEM_TIMER_TYPE      = @MFEM_TIMER_TYPE@
 MFEM_USE_SUNDIALS    = @MFEM_USE_SUNDIALS@
-=======
 MFEM_USE_GNUTLS      = @MFEM_USE_GNUTLS@
 MFEM_USE_NETCDF      = @MFEM_USE_NETCDF@
->>>>>>> 64d53227
 
 # Compiler, compile options, and link options
 MFEM_CXX       = @MFEM_CXX@
