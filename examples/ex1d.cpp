
#include <mfem.hpp>
#include <fstream>
#include <iostream>

using namespace std;
using namespace mfem;

int main(int argc, char *argv[])
{
   // 1. Parse command-line options.
   const char *spec = "cpu";
   const char *mesh_file = "../data/star.mesh";
   int order = 1;
   bool static_cond = false;
   bool visualization = 1;

   OptionsParser args(argc, argv);
   args.AddOption(&spec, "-s", "--spec",
                  "Compute resource specification.");
   args.AddOption(&mesh_file, "-m", "--mesh",
                  "Mesh file to use.");
   args.AddOption(&order, "-o", "--order",
                  "Finite element order (polynomial degree) or -1 for"
                  " isoparametric space.");
   args.AddOption(&static_cond, "-sc", "--static-condensation", "-no-sc",
                  "--no-static-condensation", "Enable static condensation.");
   args.AddOption(&visualization, "-vis", "--visualization", "-no-vis",
                  "--no-visualization",
                  "Enable or disable GLVis visualization.");
   args.Parse();
   if (!args.Good())
   {
      args.PrintUsage(cout);
      return 1;
   }
   args.PrintOptions(cout);

#ifdef MFEM_USE_BACKENDS
   /// Engine *engine = EngineDepot.Select(spec);
   string occa_spec("mode: 'Serial'");
   // string occa_spec("mode: 'CUDA', device_id: 0");
   // string occa_spec("mode: 'OpenMP', threads: 4");
   // string occa_spec("mode: 'OpenCL', device_id: 0, platform_id: 0");

<<<<<<< HEAD
   //SharedPtr<Engine> engine(new mfem::occa::Engine("mode: 'Serial'"));
   dbg("\033[34m[ex1d] engine");
   SharedPtr<Engine> engine(new mfem::kernels::Engine("cpu"));
=======
   // The following flag affects only 'Serial' and 'OpenMP' modes.
   // In 'CUDA' mode, '-O3' affects only host code.
   // In 'OpenCL' mode, adding '-O3' breaks compilation.
   // occa_spec += ", kernel: { compiler_flags: '-O3' }";

   SharedPtr<Engine> engine(new mfem::occa::Engine(occa_spec));
#endif
>>>>>>> fa1f7666

   // 2. Read the mesh from the given mesh file. We can handle triangular,
   //    quadrilateral, tetrahedral, hexahedral, surface and volume meshes with
   //    the same code.
   dbg("\033[34m[ex1d] mesh");
   Mesh *mesh = new Mesh(mesh_file, 1, 1);
#ifdef MFEM_USE_BACKENDS
   mesh->SetEngine(*engine);
<<<<<<< HEAD

=======
#endif
>>>>>>> fa1f7666
   int dim = mesh->Dimension();

   // 3. Refine the mesh to increase the resolution. In this example we do
   //    'ref_levels' of uniform refinement. We choose 'ref_levels' to be the
   //    largest number that gives a final mesh with no more than 50,000
   //    elements.
   {
      //#warning NO UniformRefinement
      int ref_levels =
         (int)floor(log(50000./mesh->GetNE())/log(2.)/dim);
      for (int l = 0; l < ref_levels; l++)
      {
         mesh->UniformRefinement();
      }
   }

   // 4. Define a finite element space on the mesh. Here we use continuous
   //    Lagrange finite elements of the specified order. If order < 1, we
   //    instead use an isoparametric/isogeometric space.
   dbg("\033[34m[ex1d] FiniteElementCollection");
   FiniteElementCollection *fec;
   if (order > 0)
   {
      fec = new H1_FECollection(order, dim);
   }
   else if (mesh->GetNodes())
   {
      fec = mesh->GetNodes()->OwnFEC();
      cout << "Using isoparametric FEs: " << fec->Name() << endl;
   }
   else
   {
      fec = new H1_FECollection(order = 1, dim);
   }
   dbg("\033[34m[ex1d] FiniteElementSpace");
   FiniteElementSpace *fespace = new FiniteElementSpace(mesh, fec);
   cout << "Number of finite element unknowns: "
        << fespace->GetTrueVSize() << endl;

   // 5. Determine the list of true (i.e. conforming) essential boundary dofs.
   //    In this example, the boundary conditions are defined by marking all
   //    the boundary attributes from the mesh as essential (Dirichlet) and
   //    converting them to a list of true dofs.
   Array<int> ess_tdof_list;
   if (mesh->bdr_attributes.Size())
   {
      Array<int> ess_bdr(mesh->bdr_attributes.Max());
      ess_bdr = 1;
      fespace->GetEssentialTrueDofs(ess_bdr, ess_tdof_list);
   }

   // 6. Set up the linear form b(.) which corresponds to the right-hand side of
   //    the FEM linear system, which in this case is (1,phi_i) where phi_i are
   //    the basis functions in the finite element fespace.
   LinearForm *b = new LinearForm(fespace);
   dbg("\033[34m[ex1d] ConstantCoefficient");
   ConstantCoefficient one(1.0);
   b->AddDomainIntegrator(new DomainLFIntegrator(one));
   b->Assemble();

   // 7. Define the solution vector x as a finite element grid function
   //    corresponding to fespace. Initialize x with initial guess of zero,
   //    which satisfies the boundary conditions.
   dbg("\033[34m[ex1d] GridFunction");
   GridFunction x(fespace);
   dbg("\033[34m[ex1d] Fill");
   x.Fill(0.0);

   // 8. Set up the bilinear form a(.,.) on the finite element space
   //    corresponding to the Laplacian operator -Delta, by adding the Diffusion
   //    domain integrator.
   dbg("\033[34m[ex1d] BilinearForm");
   BilinearForm *a = new BilinearForm(fespace);
   dbg("\033[34m[ex1d] DiffusionIntegrator");
   a->AddDomainIntegrator(new DiffusionIntegrator(one));

   // 9. Assemble the bilinear form and the corresponding linear system,
   //    applying any necessary transformations such as: eliminating boundary
   //    conditions, applying conforming constraints for non-conforming AMR,
   //    static condensation, etc.
   if (static_cond) { a->EnableStaticCondensation(); }
   dbg("\033[34m[ex1d] Assemble");
   a->Assemble();

   OperatorHandle A(Operator::ANY_TYPE);
   Vector B, X;
   dbg("\033[34m[ex1d] FormLinearSystem");
   a->FormLinearSystem(ess_tdof_list, x, *b, A, X, B);

   cout << "Size of linear system: " << A.Ptr()->Height() << endl;

   // 10. Solve the system A X = B with CG.
   CG(*A.Ptr(), B, X, 3, 1000, 1e-12, 0.0);

   // 11. Recover the solution as a finite element grid function.
   a->RecoverFEMSolution(X, *b, x);
   x.Pull();

   // 12. Save the refined mesh and the solution. This output can be viewed
   //     later using GLVis: "glvis -m refined.mesh -g sol.gf".
   ofstream mesh_ofs("refined.mesh");
   mesh_ofs.precision(8);
   mesh->Print(mesh_ofs);
   ofstream sol_ofs("sol.gf");
   sol_ofs.precision(8);
   x.Save(sol_ofs);

   // 13. Send the solution by socket to a GLVis server.
   if (visualization)
   {
      char vishost[] = "localhost";
      int  visport   = 19916;
      socketstream sol_sock(vishost, visport);
      sol_sock.precision(8);
      sol_sock << "solution\n" << *mesh << x << flush;
   }

   // 14. Free the used memory.
   delete a;
   delete b;
   delete fespace;
   if (order > 0) { delete fec; }
   delete mesh;

   return 0;
}<|MERGE_RESOLUTION|>--- conflicted
+++ resolved
@@ -43,19 +43,16 @@
    // string occa_spec("mode: 'OpenMP', threads: 4");
    // string occa_spec("mode: 'OpenCL', device_id: 0, platform_id: 0");
 
-<<<<<<< HEAD
-   //SharedPtr<Engine> engine(new mfem::occa::Engine("mode: 'Serial'"));
-   dbg("\033[34m[ex1d] engine");
-   SharedPtr<Engine> engine(new mfem::kernels::Engine("cpu"));
-=======
+#ifdef MFEM_USE_OCCA
    // The following flag affects only 'Serial' and 'OpenMP' modes.
    // In 'CUDA' mode, '-O3' affects only host code.
    // In 'OpenCL' mode, adding '-O3' breaks compilation.
    // occa_spec += ", kernel: { compiler_flags: '-O3' }";
 
    SharedPtr<Engine> engine(new mfem::occa::Engine(occa_spec));
+#else
+   SharedPtr<Engine> engine(new mfem::kernels::Engine("cpu"));
 #endif
->>>>>>> fa1f7666
 
    // 2. Read the mesh from the given mesh file. We can handle triangular,
    //    quadrilateral, tetrahedral, hexahedral, surface and volume meshes with
@@ -64,11 +61,8 @@
    Mesh *mesh = new Mesh(mesh_file, 1, 1);
 #ifdef MFEM_USE_BACKENDS
    mesh->SetEngine(*engine);
-<<<<<<< HEAD
-
-=======
 #endif
->>>>>>> fa1f7666
+   
    int dim = mesh->Dimension();
 
    // 3. Refine the mesh to increase the resolution. In this example we do
