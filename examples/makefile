# Copyright (c) 2010, Lawrence Livermore National Security, LLC. Produced at the
# Lawrence Livermore National Laboratory. LLNL-CODE-443211. All Rights reserved.
# See file COPYRIGHT for details.
#
# This file is part of the MFEM library. For more information and source code
# availability see http://mfem.googlecode.com.
#
# MFEM is free software; you can redistribute it and/or modify it under the
# terms of the GNU Lesser General Public License (as published by the Free
# Software Foundation) version 2.1 dated February 1999.

# Serial compiler
CC = g++
OPTS = -O3
DEBUG_OPTS = -g
LIB_OPTS = -I$(MFEM_DIR) $(SUITESPARSE_OPT)
COPTS = $(OPTS) $(LIB_OPTS)
LIBS = $(MFEM_LIB) $(LAPACK_LIBS) $(OPENMP_LIBS) $(SUITESPARSE_LIB)\
 $(POSIX_CLOCKS_LIB)

# Parallel compiler
MPICC = mpicxx
MPIOPTS = $(OPTS) $(LIB_OPTS) -I$(HYPRE_DIR)/include
MPIDEBUG_OPTS = $(DEBUG_OPTS) $(LIB_OPTS) -I$(HYPRE_DIR)/include
MPILIBS = $(LIBS) -L$(METIS_DIR) -lmetis -L$(HYPRE_DIR)/lib -lHYPRE

# The MFEM library
MFEM_DIR = ..
MFEM_LIB = -L$(MFEM_DIR) -lmfem

# The METIS and HYPRE libraries (needed for the parallel examples)
METIS_DIR = ../../metis-4.0
HYPRE_DIR = ../../hypre-2.8.0b/src/hypre

# Enable experimental OpenMP support
USE_OPENMP = NO
OPENMP_LIBS_NO  =
OPENMP_LIBS_YES = -fopenmp
OPENMP_LIBS     = $(OPENMP_LIBS_$(USE_OPENMP))

# The LAPACK and BLAS libraries (needed if MFEM was compiled with LAPACK support)
USE_LAPACK = NO
LAPACK_DIR = $(HOME)/lapack
LAPACK_LIB = -L$(LAPACK_DIR) -llapack
BLAS_DIR   = $(HOME)/lapack
BLAS_LIB   = -L$(LAPACK_DIR) -lblas -lgfortran
# on a Mac:
# BLAS_LIB   = -L$(LAPACK_DIR) -lblas
LAPACK_LIBS_NO  =
LAPACK_LIBS_YES = $(LAPACK_LIB) $(BLAS_LIB)
LAPACK_LIBS     = $(LAPACK_LIBS_$(USE_LAPACK))

# The SuiteSparse library
USE_SUITESPARSE = NO
SUITESPARSE_DIR = ../../SuiteSparse
SUITESPARSE_OPT_NO  =
SUITESPARSE_OPT_YES = -I$(SUITESPARSE_DIR)/include
SUITESPARSE_OPT     = $(SUITESPARSE_OPT_$(USE_SUITESPARSE))
SUITESPARSE_LIB_NO  =
SUITESPARSE_LIB_YES = -L$(SUITESPARSE_DIR)/lib -lumfpack -lcholmod -lcolamd\
 -lamd -lcamd -lccolamd -lsuitesparseconfig -lrt -L$(METIS_DIR) -lmetis\
 $(LAPACK_LIB) $(BLAS_LIB)
SUITESPARSE_LIB     = $(SUITESPARSE_LIB_$(USE_SUITESPARSE))

# The high-resolution POSIX clocks may need -lrt
USE_POSIX_CLOCKS = NO
POSIX_CLOCKS_LIB_NO  =
POSIX_CLOCKS_LIB_YES = -lrt
POSIX_CLOCKS_LIB = $(POSIX_CLOCKS_LIB_$(USE_POSIX_CLOCKS))

<<<<<<< HEAD
serial: ex1 ex2 ex3 ex4 ex5 ex7 ex8 ex8-3by3 ex8-2by2
=======
serial: ex1 ex2 ex3 ex4 ex5 ex6 ex7
>>>>>>> 2a6dfdbd

parallel: ex1p ex2p ex3p ex4p ex5p ex7p ex8p

ex1: ex1.cpp
	$(CC) $(COPTS) ex1.cpp -o ex1 $(LIBS)

ex1p: ex1p.cpp
	$(MPICC) $(MPIOPTS) ex1p.cpp -o ex1p $(MPILIBS)

ex2: ex2.cpp
	$(CC) $(COPTS) ex2.cpp -o ex2 $(LIBS)

ex2p: ex2p.cpp
	$(MPICC) $(MPIOPTS) ex2p.cpp -o ex2p $(MPILIBS)

ex3: ex3.cpp
	$(CC) $(COPTS) ex3.cpp -o ex3 $(LIBS)

ex3p: ex3p.cpp
	$(MPICC) $(MPIOPTS) ex3p.cpp -o ex3p $(MPILIBS)

ex4: ex4.cpp
	$(CC) $(COPTS) ex4.cpp -o ex4 $(LIBS)

ex4p: ex4p.cpp
	$(MPICC) $(MPIOPTS) ex4p.cpp -o ex4p $(MPILIBS)

ex5: ex5.cpp
	$(CC) $(COPTS) ex5.cpp -o ex5 $(LIBS)

ex5p: ex5p.cpp
	$(MPICC) $(MPIOPTS) ex5p.cpp -o ex5p $(MPILIBS)

ex6: ex6.cpp
	$(CC) $(COPTS) ex6.cpp -o ex6 $(LIBS)

ex7: ex7.cpp
	$(CC) $(COPTS) ex7.cpp -o ex7 $(LIBS)

ex7p: ex7p.cpp
	$(MPICC) $(MPIOPTS) ex7p.cpp -o ex7p $(MPILIBS)

ex8: ex8.cpp
	$(CC) $(COPTS) ex8.cpp -o ex8 $(LIBS)
	
ex8-3by3: ex8-3by3.cpp
	$(CC) $(COPTS) ex8-3by3.cpp -o ex8-3by3 $(LIBS)
	
ex8-2by2: ex8-2by2.cpp
	$(CC) $(COPTS) ex8-2by2.cpp -o ex8-2by2 $(LIBS)
	
ex8p: ex8p.cpp
	$(MPICC) $(MPIOPTS) ex8p.cpp -o ex8p $(MPILIBS)

debug:
	$(MAKE) "OPTS=$(DEBUG_OPTS)" serial

pdebug:
	$(MAKE) "MPIOPTS=$(MPIDEBUG_OPTS)" parallel

clean:
<<<<<<< HEAD
	rm -f *.o *~ ex1 ex1p ex2 ex2p ex3 ex3p ex4 ex4p ex5 ex5p ex7 ex7p ex8 ex8-3by3 ex8-2by2 ex8p
=======
	rm -f *.o *~ ex1 ex1p ex2 ex2p ex3 ex3p ex4 ex4p ex5 ex5p ex6 ex7 ex7p
>>>>>>> 2a6dfdbd
	rm -f refined.mesh displaced.mesh sol.* mesh.* ex5.mesh sol_u.* sol_p.*
	rm -f sphere_refined.*<|MERGE_RESOLUTION|>--- conflicted
+++ resolved
@@ -68,11 +68,7 @@
 POSIX_CLOCKS_LIB_YES = -lrt
 POSIX_CLOCKS_LIB = $(POSIX_CLOCKS_LIB_$(USE_POSIX_CLOCKS))
 
-<<<<<<< HEAD
-serial: ex1 ex2 ex3 ex4 ex5 ex7 ex8 ex8-3by3 ex8-2by2
-=======
-serial: ex1 ex2 ex3 ex4 ex5 ex6 ex7
->>>>>>> 2a6dfdbd
+serial: ex1 ex2 ex3 ex4 ex5 ex6 ex7 ex8 ex8-3by3 ex8-2by2
 
 parallel: ex1p ex2p ex3p ex4p ex5p ex7p ex8p
 
@@ -117,13 +113,13 @@
 
 ex8: ex8.cpp
 	$(CC) $(COPTS) ex8.cpp -o ex8 $(LIBS)
-	
+
 ex8-3by3: ex8-3by3.cpp
 	$(CC) $(COPTS) ex8-3by3.cpp -o ex8-3by3 $(LIBS)
-	
+
 ex8-2by2: ex8-2by2.cpp
 	$(CC) $(COPTS) ex8-2by2.cpp -o ex8-2by2 $(LIBS)
-	
+
 ex8p: ex8p.cpp
 	$(MPICC) $(MPIOPTS) ex8p.cpp -o ex8p $(MPILIBS)
 
@@ -134,10 +130,7 @@
 	$(MAKE) "MPIOPTS=$(MPIDEBUG_OPTS)" parallel
 
 clean:
-<<<<<<< HEAD
-	rm -f *.o *~ ex1 ex1p ex2 ex2p ex3 ex3p ex4 ex4p ex5 ex5p ex7 ex7p ex8 ex8-3by3 ex8-2by2 ex8p
-=======
 	rm -f *.o *~ ex1 ex1p ex2 ex2p ex3 ex3p ex4 ex4p ex5 ex5p ex6 ex7 ex7p
->>>>>>> 2a6dfdbd
+	rm -f ex8 ex8-3by3 ex8-2by2 ex8p
 	rm -f refined.mesh displaced.mesh sol.* mesh.* ex5.mesh sol_u.* sol_p.*
 	rm -f sphere_refined.*