--- conflicted
+++ resolved
@@ -6564,27 +6564,23 @@
    if (NURBSext)
    {
       NURBSUniformRefinement();
-<<<<<<< HEAD
+   }
    else if (meshgen == 1 || ncmesh)
-=======
-   }
-   else if (meshgen == 1)
->>>>>>> 332c69c1
    {
       Array<int> elem_to_refine(GetNE());
       for (int i = 0; i < elem_to_refine.Size(); i++)
       {
          elem_to_refine[i] = i;
-<<<<<<< HEAD
+      }
 
       if (!ncmesh)
+      {
          LocalRefinement(elem_to_refine);
+      }
       else
+      {
          GeneralRefinement(elem_to_refine, 1);
-=======
-      }
-      LocalRefinement(elem_to_refine);
->>>>>>> 332c69c1
+      }
    }
    else if (Dim == 2)
    {
