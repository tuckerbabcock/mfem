// Copyright (c) 2010, Lawrence Livermore National Security, LLC. Produced at
// the Lawrence Livermore National Laboratory. LLNL-CODE-443211. All Rights
// reserved. See file COPYRIGHT for details.
//
// This file is part of the MFEM library. For more information and source code
// availability see http://mfem.org.
//
// MFEM is free software; you can redistribute it and/or modify it under the
// terms of the GNU Lesser General Public License (as published by the Free
// Software Foundation) version 2.1 dated February 1999.

// Implementation of data type mesh

#include "mesh_headers.hpp"
#include "../fem/fem.hpp"
#include "../general/sort_pairs.hpp"

#include <iostream>
#include <sstream>
#include <fstream>
#include <limits>
#include <cmath>
#include <cstring>
#include <ctime>

#ifdef MFEM_USE_GECKO
#include "graph.h"
#endif

#ifdef MFEM_USE_NETCDF
#include "netcdf.h"
#endif

namespace mfem
{

using namespace std;

void Mesh::GetElementJacobian(int i, DenseMatrix &J)
{
   int geom = GetElementBaseGeometry(i);
   ElementTransformation *eltransf = GetElementTransformation(i);
   eltransf->SetIntPoint(&Geometries.GetCenter(geom));
   Geometries.JacToPerfJac(geom, eltransf->Jacobian(), J);
}

double Mesh::GetElementSize(int i, int type)
{
   DenseMatrix J(Dim);
   GetElementJacobian(i, J);
   if (type == 0)
   {
      return pow(fabs(J.Det()), 1./Dim);
   }
   else if (type == 1)
   {
      return J.CalcSingularvalue(Dim-1);   // h_min
   }
   else
   {
      return J.CalcSingularvalue(0);   // h_max
   }
}

double Mesh::GetElementSize(int i, const Vector &dir)
{
   DenseMatrix J(Dim);
   Vector d_hat(Dim);
   GetElementJacobian(i, J);
   J.MultTranspose(dir, d_hat);
   return sqrt((d_hat * d_hat) / (dir * dir));
}

double Mesh::GetElementVolume(int i)
{
   ElementTransformation *et = GetElementTransformation(i);
   const IntegrationRule &ir = IntRules.Get(GetElementBaseGeometry(i),
                                            et->OrderJ());
   double volume = 0.0;
   for (int j = 0; j < ir.GetNPoints(); j++)
   {
      const IntegrationPoint &ip = ir.IntPoint(j);
      et->SetIntPoint(&ip);
      volume += ip.weight * et->Weight();
   }

   return volume;
}

// Similar to VisualizationSceneSolution3d::FindNewBox in GLVis
void Mesh::GetBoundingBox(Vector &min, Vector &max, int ref)
{
   min.SetSize(Dim);
   max.SetSize(Dim);

   for (int d = 0; d < Dim; d++)
   {
      min[d] = numeric_limits<double>::infinity();
      max[d] = -numeric_limits<double>::infinity();
   }

   if (Nodes == NULL)
   {
      double *coord;
      for (int i = 0; i < NumOfVertices; i++)
      {
         coord = GetVertex(i);
         for (int d = 0; d < Dim; d++)
         {
            if (coord[d] < min[d]) { min[d] = coord[d]; }
            if (coord[d] > max[d]) { max[d] = coord[d]; }
         }
      }
   }
   else
   {
      int ne = (Dim == 3) ? GetNBE() : GetNE();
      int fn, fo;
      DenseMatrix pointmat;
      RefinedGeometry *RefG;
      IntegrationRule eir;
      FaceElementTransformations *Tr;
      ElementTransformation *T;

      for (int i = 0; i < ne; i++)
      {
         if (Dim == 3)
         {
            GetBdrElementFace(i, &fn, &fo);
            RefG = GlobGeometryRefiner.Refine(GetFaceBaseGeometry(fn), ref);
            Tr = GetFaceElementTransformations(fn, 5);
            eir.SetSize(RefG->RefPts.GetNPoints());
            Tr->Loc1.Transform(RefG->RefPts, eir);
            Tr->Elem1->Transform(eir, pointmat);
         }
         else
         {
            T = GetElementTransformation(i);
            RefG = GlobGeometryRefiner.Refine(GetElementBaseGeometry(i), ref);
            T->Transform(RefG->RefPts, pointmat);
         }
         for (int j = 0; j < pointmat.Width(); j++)
         {
            for (int d = 0; d < Dim; d++)
            {
               if (pointmat(d,j) < min[d]) { min[d] = pointmat(d,j); }
               if (pointmat(d,j) > max[d]) { max[d] = pointmat(d,j); }
            }
         }
      }
   }
}

void Mesh::PrintCharacteristics(Vector *Vh, Vector *Vk, std::ostream &out)
{
   int i, dim, sdim;
   DenseMatrix J;
   double h_min, h_max, kappa_min, kappa_max, h, kappa;

   out << "Mesh Characteristics:";

   dim = Dimension();
   sdim = SpaceDimension();
   J.SetSize(sdim, dim);

   if (Vh) { Vh->SetSize(NumOfElements); }
   if (Vk) { Vk->SetSize(NumOfElements); }

   h_min = kappa_min = numeric_limits<double>::infinity();
   h_max = kappa_max = -h_min;
   for (i = 0; i < NumOfElements; i++)
   {
      GetElementJacobian(i, J);
      h = pow(fabs(J.Weight()), 1.0/double(dim));
      kappa = (dim == sdim) ?
              J.CalcSingularvalue(0) / J.CalcSingularvalue(dim-1) : -1.0;
      if (Vh) { (*Vh)(i) = h; }
      if (Vk) { (*Vk)(i) = kappa; }

      if (h < h_min) { h_min = h; }
      if (h > h_max) { h_max = h; }
      if (kappa < kappa_min) { kappa_min = kappa; }
      if (kappa > kappa_max) { kappa_max = kappa; }
   }

   if (dim == 1)
   {
      out << '\n'
          << "Number of vertices : " << GetNV() << '\n'
          << "Number of elements : " << GetNE() << '\n'
          << "Number of bdr elem : " << GetNBE() << '\n'
          << "h_min              : " << h_min << '\n'
          << "h_max              : " << h_max << '\n';
   }
   else if (dim == 2)
   {
      out << '\n'
          << "Number of vertices : " << GetNV() << '\n'
          << "Number of edges    : " << GetNEdges() << '\n'
          << "Number of elements : " << GetNE() << '\n'
          << "Number of bdr elem : " << GetNBE() << '\n'
          << "Euler Number       : " << EulerNumber2D() << '\n'
          << "h_min              : " << h_min << '\n'
          << "h_max              : " << h_max << '\n'
          << "kappa_min          : " << kappa_min << '\n'
          << "kappa_max          : " << kappa_max << '\n';
   }
   else
   {
      out << '\n'
          << "Number of vertices : " << GetNV() << '\n'
          << "Number of edges    : " << GetNEdges() << '\n'
          << "Number of faces    : " << GetNFaces() << '\n'
          << "Number of elements : " << GetNE() << '\n'
          << "Number of bdr elem : " << GetNBE() << '\n'
          << "Euler Number       : " << EulerNumber() << '\n'
          << "h_min              : " << h_min << '\n'
          << "h_max              : " << h_max << '\n'
          << "kappa_min          : " << kappa_min << '\n'
          << "kappa_max          : " << kappa_max << '\n';
   }
   out << '\n' << std::flush;
}

FiniteElement *Mesh::GetTransformationFEforElementType(int ElemType)
{
   switch (ElemType)
   {
      case Element::POINT :          return &PointFE;
      case Element::SEGMENT :        return &SegmentFE;
      case Element::TRIANGLE :       return &TriangleFE;
      case Element::QUADRILATERAL :  return &QuadrilateralFE;
      case Element::TETRAHEDRON :    return &TetrahedronFE;
      case Element::HEXAHEDRON :     return &HexahedronFE;
   }
   MFEM_ABORT("Unknown element type");
   return &TriangleFE;
}


void Mesh::GetElementTransformation(int i, IsoparametricTransformation *ElTr)
{
   ElTr->Attribute = GetAttribute(i);
   ElTr->ElementNo = i;
   if (Nodes == NULL)
   {
      GetPointMatrix(i, ElTr->GetPointMat());
      ElTr->SetFE(GetTransformationFEforElementType(GetElementType(i)));
   }
   else
   {
      DenseMatrix &pm = ElTr->GetPointMat();
      Array<int> vdofs;
      Nodes->FESpace()->GetElementVDofs(i, vdofs);

      int n = vdofs.Size()/spaceDim;
      pm.SetSize(spaceDim, n);
      for (int k = 0; k < spaceDim; k++)
      {
         for (int j = 0; j < n; j++)
         {
            pm(k,j) = (*Nodes)(vdofs[n*k+j]);
         }
      }
      ElTr->SetFE(Nodes->FESpace()->GetFE(i));
   }
}

void Mesh::GetElementTransformation(int i, const Vector &nodes,
                                    IsoparametricTransformation *ElTr)
{
   ElTr->Attribute = GetAttribute(i);
   ElTr->ElementNo = i;
   DenseMatrix &pm = ElTr->GetPointMat();
   if (Nodes == NULL)
   {
      int       nv = elements[i]->GetNVertices();
      const int *v = elements[i]->GetVertices();
      int n = vertices.Size();
      pm.SetSize(spaceDim, nv);
      for (int k = 0; k < spaceDim; k++)
      {
         for (int j = 0; j < nv; j++)
         {
            pm(k, j) = nodes(k*n+v[j]);
         }
      }
      ElTr->SetFE(GetTransformationFEforElementType(GetElementType(i)));
   }
   else
   {
      Array<int> vdofs;
      Nodes->FESpace()->GetElementVDofs(i, vdofs);
      int n = vdofs.Size()/spaceDim;
      pm.SetSize(spaceDim, n);
      for (int k = 0; k < spaceDim; k++)
      {
         for (int j = 0; j < n; j++)
         {
            pm(k,j) = nodes(vdofs[n*k+j]);
         }
      }
      ElTr->SetFE(Nodes->FESpace()->GetFE(i));
   }
}

ElementTransformation *Mesh::GetElementTransformation(int i)
{
   GetElementTransformation(i, &Transformation);

   return &Transformation;
}

ElementTransformation *Mesh::GetBdrElementTransformation(int i)
{
   GetBdrElementTransformation(i, &FaceTransformation);
   return &FaceTransformation;
}

void Mesh::GetBdrElementTransformation(int i, IsoparametricTransformation* ElTr)
{
   ElTr->Attribute = GetBdrAttribute(i);
   ElTr->ElementNo = i; // boundary element number
   if (Nodes == NULL)
   {
      GetBdrPointMatrix(i, ElTr->GetPointMat());
      ElTr->SetFE(
         GetTransformationFEforElementType(GetBdrElementType(i)));
   }
   else
   {
      DenseMatrix &pm = ElTr->GetPointMat();
      Array<int> vdofs;
      Nodes->FESpace()->GetBdrElementVDofs(i, vdofs);
      int n = vdofs.Size()/spaceDim;
      pm.SetSize(spaceDim, n);
      for (int k = 0; k < spaceDim; k++)
      {
         for (int j = 0; j < n; j++)
         {
            pm(k,j) = (*Nodes)(vdofs[n*k+j]);
         }
      }
      ElTr->SetFE(Nodes->FESpace()->GetBE(i));
   }
}

void Mesh::GetFaceTransformation(int FaceNo, IsoparametricTransformation *FTr)
{
   FTr->Attribute = (Dim == 1) ? 1 : faces[FaceNo]->GetAttribute();
   FTr->ElementNo = FaceNo;
   DenseMatrix &pm = FTr->GetPointMat();
   if (Nodes == NULL)
   {
      const int *v = (Dim == 1) ? &FaceNo : faces[FaceNo]->GetVertices();
      const int nv = (Dim == 1) ? 1 : faces[FaceNo]->GetNVertices();
      pm.SetSize(spaceDim, nv);
      for (int i = 0; i < spaceDim; i++)
      {
         for (int j = 0; j < nv; j++)
         {
            pm(i, j) = vertices[v[j]](i);
         }
      }
      FTr->SetFE(GetTransformationFEforElementType(GetFaceElementType(FaceNo)));
   }
   else // curved mesh
   {
      const FiniteElement *face_el = Nodes->FESpace()->GetFaceElement(FaceNo);
      if (face_el)
      {
         Array<int> vdofs;
         Nodes->FESpace()->GetFaceVDofs(FaceNo, vdofs);
         int n = vdofs.Size()/spaceDim;
         pm.SetSize(spaceDim, n);
         for (int i = 0; i < spaceDim; i++)
         {
            for (int j = 0; j < n; j++)
            {
               pm(i, j) = (*Nodes)(vdofs[n*i+j]);
            }
         }
         FTr->SetFE(face_el);
      }
      else // L2 Nodes (e.g., periodic mesh), go through the volume of Elem1
      {
         FaceInfo &face_info = faces_info[FaceNo];

         int face_geom = GetFaceGeometryType(FaceNo);
         int face_type = GetFaceElementType(FaceNo);

         GetLocalFaceTransformation(face_type,
                                    GetElementType(face_info.Elem1No),
                                    FaceElemTr.Loc1.Transf, face_info.Elem1Inf);
         // NOTE: FaceElemTr.Loc1 is destroyed here -- we use it as a temporary

         face_el = Nodes->FESpace()->GetTraceElement(face_info.Elem1No,
                                                     face_geom);

         IntegrationRule eir(face_el->GetDof());
         FaceElemTr.Loc1.Transform(face_el->GetNodes(), eir);
         // 'Transformation' is not used
         Nodes->GetVectorValues(Transformation, eir, pm);

         FTr->SetFE(face_el);
      }
   }
}

ElementTransformation *Mesh::GetFaceTransformation(int FaceNo)
{
   GetFaceTransformation(FaceNo, &FaceTransformation);
   return &FaceTransformation;
}

void Mesh::GetEdgeTransformation(int EdgeNo, IsoparametricTransformation *EdTr)
{
   if (Dim == 2)
   {
      GetFaceTransformation(EdgeNo, EdTr);
      return;
   }
   if (Dim == 1)
   {
      mfem_error("Mesh::GetEdgeTransformation not defined in 1D \n");
   }

   EdTr->Attribute = 1;
   EdTr->ElementNo = EdgeNo;
   DenseMatrix &pm = EdTr->GetPointMat();
   if (Nodes == NULL)
   {
      Array<int> v;
      GetEdgeVertices(EdgeNo, v);
      const int nv = 2;
      pm.SetSize(spaceDim, nv);
      for (int i = 0; i < spaceDim; i++)
      {
         for (int j = 0; j < nv; j++)
         {
            pm(i, j) = vertices[v[j]](i);
         }
      }
      EdTr->SetFE(GetTransformationFEforElementType(Element::SEGMENT));
   }
   else
   {
      const FiniteElement *edge_el = Nodes->FESpace()->GetEdgeElement(EdgeNo);
      if (edge_el)
      {
         Array<int> vdofs;
         Nodes->FESpace()->GetEdgeVDofs(EdgeNo, vdofs);
         int n = vdofs.Size()/spaceDim;
         pm.SetSize(spaceDim, n);
         for (int i = 0; i < spaceDim; i++)
         {
            for (int j = 0; j < n; j++)
            {
               pm(i, j) = (*Nodes)(vdofs[n*i+j]);
            }
         }
         EdTr->SetFE(edge_el);
      }
      else
      {
         MFEM_ABORT("Not implemented.");
      }
   }
}

ElementTransformation *Mesh::GetEdgeTransformation(int EdgeNo)
{
   GetEdgeTransformation(EdgeNo, &EdgeTransformation);
   return &EdgeTransformation;
}


void Mesh::GetLocalPtToSegTransformation(
   IsoparametricTransformation &Transf, int i)
{
   const IntegrationRule *SegVert;
   DenseMatrix &locpm = Transf.GetPointMat();

   Transf.SetFE(&PointFE);
   SegVert = Geometries.GetVertices(Geometry::SEGMENT);
   locpm.SetSize(1, 1);
   locpm(0, 0) = SegVert->IntPoint(i/64).x;
   //  (i/64) is the local face no. in the segment
   //  (i%64) is the orientation of the point (not used)
}

void Mesh::GetLocalSegToTriTransformation(
   IsoparametricTransformation &Transf, int i)
{
   // tri_faces is the same as Triangle::edges
   static const int tri_faces[3][2] = {{0, 1}, {1, 2}, {2, 0}};
   static const int seg_inv_orient[2][2] = {{0, 1}, {1, 0}};
   int j;
   const int *tv, *so;
   const IntegrationRule *TriVert;
   DenseMatrix &locpm = Transf.GetPointMat();

   Transf.SetFE(&SegmentFE);
   tv = tri_faces[i/64]; //  (i/64) is the local face no. in the triangle
   so = seg_inv_orient[i%64]; //  (i%64) is the orientation of the segment
   TriVert = Geometries.GetVertices(Geometry::TRIANGLE);
   locpm.SetSize(2, 2);
   for (j = 0; j < 2; j++)
   {
      locpm(0, so[j]) = TriVert->IntPoint(tv[j]).x;
      locpm(1, so[j]) = TriVert->IntPoint(tv[j]).y;
   }
}

void Mesh::GetLocalSegToQuadTransformation(
   IsoparametricTransformation &Transf, int i)
{
   // quad_faces is the same as Quadrilateral::edges
   static const int quad_faces[4][2] = {{0, 1}, {1, 2}, {2, 3}, {3, 0}};
   static const int seg_inv_orient[2][2] = {{0, 1}, {1, 0}};
   int j;
   const int *qv, *so;
   const IntegrationRule *QuadVert;
   DenseMatrix &locpm = Transf.GetPointMat();

   Transf.SetFE(&SegmentFE);
   qv = quad_faces[i/64]; //  (i/64) is the local face no. in the quad
   so = seg_inv_orient[i%64]; //  (i%64) is the orientation of the segment
   QuadVert = Geometries.GetVertices(Geometry::SQUARE);
   locpm.SetSize(2, 2);
   for (j = 0; j < 2; j++)
   {
      locpm(0, so[j]) = QuadVert->IntPoint(qv[j]).x;
      locpm(1, so[j]) = QuadVert->IntPoint(qv[j]).y;
   }
}

const int Mesh::tet_faces[4][3] =
{
   {1, 2, 3}, {0, 3, 2},
   {0, 1, 3}, {0, 2, 1}
};

// same as Hexahedron::faces
const int Mesh::hex_faces[6][4] =
{
   {3, 2, 1, 0}, {0, 1, 5, 4},
   {1, 2, 6, 5}, {2, 3, 7, 6},
   {3, 0, 4, 7}, {4, 5, 6, 7}
};

const int Mesh::tri_orientations[6][3] =
{
   {0, 1, 2}, {1, 0, 2},
   {2, 0, 1}, {2, 1, 0},
   {1, 2, 0}, {0, 2, 1}
};

const int Mesh::quad_orientations[8][4] =
{
   {0, 1, 2, 3}, {0, 3, 2, 1},
   {1, 2, 3, 0}, {1, 0, 3, 2},
   {2, 3, 0, 1}, {2, 1, 0, 3},
   {3, 0, 1, 2}, {3, 2, 1, 0}
};

void Mesh::GetLocalTriToTetTransformation(
   IsoparametricTransformation &Transf, int i)
{
   DenseMatrix &locpm = Transf.GetPointMat();

   Transf.SetFE(&TriangleFE);
   //  (i/64) is the local face no. in the tet
   const int *tv = tet_faces[i/64];
   //  (i%64) is the orientation of the tetrahedron face
   //         w.r.t. the face element
   const int *to = tri_orientations[i%64];
   const IntegrationRule *TetVert =
      Geometries.GetVertices(Geometry::TETRAHEDRON);
   locpm.SetSize(3, 3);
   for (int j = 0; j < 3; j++)
   {
      const IntegrationPoint &vert = TetVert->IntPoint(tv[to[j]]);
      locpm(0, j) = vert.x;
      locpm(1, j) = vert.y;
      locpm(2, j) = vert.z;
   }
}

void Mesh::GetLocalQuadToHexTransformation(
   IsoparametricTransformation &Transf, int i)
{
   DenseMatrix &locpm = Transf.GetPointMat();

   Transf.SetFE(&QuadrilateralFE);
   //  (i/64) is the local face no. in the hex
   const int *hv = hex_faces[i/64];
   //  (i%64) is the orientation of the quad
   const int *qo = quad_orientations[i%64];
   const IntegrationRule *HexVert = Geometries.GetVertices(Geometry::CUBE);
   locpm.SetSize(3, 4);
   for (int j = 0; j < 4; j++)
   {
      const IntegrationPoint &vert = HexVert->IntPoint(hv[qo[j]]);
      locpm(0, j) = vert.x;
      locpm(1, j) = vert.y;
      locpm(2, j) = vert.z;
   }
}

void Mesh::GetLocalFaceTransformation(
   int face_type, int elem_type, IsoparametricTransformation &Transf, int inf)
{
   switch (face_type)
   {
      case Element::POINT:
         GetLocalPtToSegTransformation(Transf, inf);
         break;

      case Element::SEGMENT:
         if (elem_type == Element::TRIANGLE)
         {
            GetLocalSegToTriTransformation(Transf, inf);
         }
         else
         {
            MFEM_ASSERT(elem_type == Element::QUADRILATERAL, "");
            GetLocalSegToQuadTransformation(Transf, inf);
         }
         break;

      case Element::TRIANGLE:
         MFEM_ASSERT(elem_type == Element::TETRAHEDRON, "");
         GetLocalTriToTetTransformation(Transf, inf);
         break;

      case Element::QUADRILATERAL:
         MFEM_ASSERT(elem_type == Element::HEXAHEDRON, "");
         GetLocalQuadToHexTransformation(Transf, inf);
         break;
   }
}

FaceElementTransformations *Mesh::GetFaceElementTransformations(int FaceNo,
                                                                int mask)
{
   FaceInfo &face_info = faces_info[FaceNo];

   FaceElemTr.Elem1 = NULL;
   FaceElemTr.Elem2 = NULL;

   // setup the transformation for the first element
   FaceElemTr.Elem1No = face_info.Elem1No;
   if (mask & 1)
   {
      GetElementTransformation(FaceElemTr.Elem1No, &Transformation);
      FaceElemTr.Elem1 = &Transformation;
   }

   //  setup the transformation for the second element
   //     return NULL in the Elem2 field if there's no second element, i.e.
   //     the face is on the "boundary"
   FaceElemTr.Elem2No = face_info.Elem2No;
   if ((mask & 2) && FaceElemTr.Elem2No >= 0)
   {
#ifdef MFEM_DEBUG
      if (NURBSext && (mask & 1)) { MFEM_ABORT("NURBS mesh not supported!"); }
#endif
      GetElementTransformation(FaceElemTr.Elem2No, &Transformation2);
      FaceElemTr.Elem2 = &Transformation2;
   }

   // setup the face transformation
   FaceElemTr.FaceGeom = GetFaceGeometryType(FaceNo);
   FaceElemTr.Face = (mask & 16) ? GetFaceTransformation(FaceNo) : NULL;

   // setup Loc1 & Loc2
   int face_type = GetFaceElementType(FaceNo);
   if (mask & 4)
   {
      int elem_type = GetElementType(face_info.Elem1No);
      GetLocalFaceTransformation(face_type, elem_type,
                                 FaceElemTr.Loc1.Transf, face_info.Elem1Inf);
   }
   if ((mask & 8) && FaceElemTr.Elem2No >= 0)
   {
      int elem_type = GetElementType(face_info.Elem2No);
      GetLocalFaceTransformation(face_type, elem_type,
                                 FaceElemTr.Loc2.Transf, face_info.Elem2Inf);

      // NC meshes: prepend slave edge/face transformation to Loc2
      if (Nonconforming() && IsSlaveFace(face_info))
      {
         ApplyLocalSlaveTransformation(FaceElemTr.Loc2.Transf, face_info);

         if (face_type == Element::SEGMENT)
         {
            // flip Loc2 to match Loc1 and Face
            DenseMatrix &pm = FaceElemTr.Loc2.Transf.GetPointMat();
            std::swap(pm(0,0), pm(0,1));
            std::swap(pm(1,0), pm(1,1));
         }
      }
   }

   return &FaceElemTr;
}

bool Mesh::IsSlaveFace(const FaceInfo &fi) const
{
   return fi.NCFace >= 0 && nc_faces_info[fi.NCFace].Slave;
}

void Mesh::ApplyLocalSlaveTransformation(IsoparametricTransformation &transf,
                                         const FaceInfo &fi)
{
#ifdef MFEM_THREAD_SAFE
   DenseMatrix composition;
#else
   static DenseMatrix composition;
#endif
   MFEM_ASSERT(fi.NCFace >= 0, "");
   transf.Transform(*nc_faces_info[fi.NCFace].PointMatrix, composition);
   transf.GetPointMat() = composition;
}

FaceElementTransformations *Mesh::GetBdrFaceTransformations(int BdrElemNo)
{
   FaceElementTransformations *tr;
   int fn;
   if (Dim == 3)
   {
      fn = be_to_face[BdrElemNo];
   }
   else if (Dim == 2)
   {
      fn = be_to_edge[BdrElemNo];
   }
   else
   {
      fn = boundary[BdrElemNo]->GetVertices()[0];
   }
   // Check if the face is interior, shared, or non-conforming.
   if (FaceIsTrueInterior(fn) || faces_info[fn].NCFace >= 0)
   {
      return NULL;
   }
   tr = GetFaceElementTransformations(fn);
   tr->Face->Attribute = boundary[BdrElemNo]->GetAttribute();
   return tr;
}

void Mesh::GetFaceElements(int Face, int *Elem1, int *Elem2)
{
   *Elem1 = faces_info[Face].Elem1No;
   *Elem2 = faces_info[Face].Elem2No;
}

void Mesh::GetFaceInfos(int Face, int *Inf1, int *Inf2)
{
   *Inf1 = faces_info[Face].Elem1Inf;
   *Inf2 = faces_info[Face].Elem2Inf;
}

int Mesh::GetFaceGeometryType(int Face) const
{
   return (Dim == 1) ? Geometry::POINT : faces[Face]->GetGeometryType();
}

int Mesh::GetFaceElementType(int Face) const
{
   return (Dim == 1) ? Element::POINT : faces[Face]->GetType();
}

void Mesh::Init()
{
   NumOfVertices = NumOfElements = NumOfBdrElements = NumOfEdges = -1;
   Nodes = NULL;
   own_nodes = 1;
   NURBSext = NULL;
   ncmesh = NULL;
   last_operation = Mesh::NONE;
   sequence = 0;
}

void Mesh::InitTables()
{
   el_to_edge =
      el_to_face = el_to_el = bel_to_edge = face_edge = edge_vertex = NULL;
}

void Mesh::DeleteTables()
{
   delete el_to_edge;
   delete el_to_face;
   delete el_to_el;

   if (Dim == 3)
   {
      delete bel_to_edge;
   }

   delete face_edge;
   delete edge_vertex;

   InitTables();
}

void Mesh::SetAttributes()
{
   Array<int> attribs;

   attribs.SetSize(GetNBE());
   for (int i = 0; i < attribs.Size(); i++)
   {
      attribs[i] = GetBdrAttribute(i);
   }
   attribs.Sort();
   attribs.Unique();
   attribs.Copy(bdr_attributes);
   if (bdr_attributes.Size() > 0 && bdr_attributes[0] <= 0)
   {
      MFEM_WARNING("Non-positive attributes on the boundary!");
   }

   attribs.SetSize(GetNE());
   for (int i = 0; i < attribs.Size(); i++)
   {
      attribs[i] = GetAttribute(i);
   }
   attribs.Sort();
   attribs.Unique();
   attribs.Copy(attributes);
   if (attributes.Size() > 0 && attributes[0] <= 0)
   {
      MFEM_WARNING("Non-positive attributes in the domain!");
   }
}

void Mesh::InitMesh(int _Dim, int _spaceDim, int NVert, int NElem, int NBdrElem)
{
   Dim = _Dim;
   spaceDim = _spaceDim;

   BaseGeom = BaseBdrGeom = -1;

   Init();
   InitTables();

   NumOfVertices = 0;
   vertices.SetSize(NVert);  // just allocate space for vertices

   NumOfElements = 0;
   elements.SetSize(NElem);  // just allocate space for Element *

   NumOfBdrElements = 0;
   boundary.SetSize(NBdrElem);  // just allocate space for Element *
}

void Mesh::InitBaseGeom()
{
   BaseGeom = BaseBdrGeom = -1;
   for (int i = 0; i < NumOfElements; i++)
   {
      int geom = elements[i]->GetGeometryType();
      if (geom != BaseGeom && BaseGeom >= 0)
      {
         BaseGeom = -1; break;
      }
      BaseGeom = geom;
   }
   for (int i = 0; i < NumOfBdrElements; i++)
   {
      int geom = boundary[i]->GetGeometryType();
      if (geom != BaseBdrGeom && BaseBdrGeom >= 0)
      {
         BaseBdrGeom = -1; break;
      }
      BaseBdrGeom = geom;
   }
}

void Mesh::AddVertex(const double *x)
{
   double *y = vertices[NumOfVertices]();

   for (int i = 0; i < spaceDim; i++)
   {
      y[i] = x[i];
   }
   NumOfVertices++;
}

void Mesh::AddTri(const int *vi, int attr)
{
   elements[NumOfElements++] = new Triangle(vi, attr);
}

void Mesh::AddTriangle(const int *vi, int attr)
{
   elements[NumOfElements++] = new Triangle(vi, attr);
}

void Mesh::AddQuad(const int *vi, int attr)
{
   elements[NumOfElements++] = new Quadrilateral(vi, attr);
}

void Mesh::AddTet(const int *vi, int attr)
{
#ifdef MFEM_USE_MEMALLOC
   Tetrahedron *tet;
   tet = TetMemory.Alloc();
   tet->SetVertices(vi);
   tet->SetAttribute(attr);
   elements[NumOfElements++] = tet;
#else
   elements[NumOfElements++] = new Tetrahedron(vi, attr);
#endif
}

void Mesh::AddHex(const int *vi, int attr)
{
   elements[NumOfElements++] = new Hexahedron(vi, attr);
}

void Mesh::AddHexAsTets(const int *vi, int attr)
{
   static const int hex_to_tet[6][4] =
   {
      { 0, 1, 2, 6 }, { 0, 5, 1, 6 }, { 0, 4, 5, 6 },
      { 0, 2, 3, 6 }, { 0, 3, 7, 6 }, { 0, 7, 4, 6 }
   };
   int ti[4];

   for (int i = 0; i < 6; i++)
   {
      for (int j = 0; j < 4; j++)
      {
         ti[j] = vi[hex_to_tet[i][j]];
      }
      AddTet(ti, attr);
   }
}

void Mesh::AddBdrSegment(const int *vi, int attr)
{
   boundary[NumOfBdrElements++] = new Segment(vi, attr);
}

void Mesh::AddBdrTriangle(const int *vi, int attr)
{
   boundary[NumOfBdrElements++] = new Triangle(vi, attr);
}

void Mesh::AddBdrQuad(const int *vi, int attr)
{
   boundary[NumOfBdrElements++] = new Quadrilateral(vi, attr);
}

void Mesh::AddBdrQuadAsTriangles(const int *vi, int attr)
{
   static const int quad_to_tri[2][3] = { { 0, 1, 2 }, { 0, 2, 3 } };
   int ti[3];

   for (int i = 0; i < 2; i++)
   {
      for (int j = 0; j < 3; j++)
      {
         ti[j] = vi[quad_to_tri[i][j]];
      }
      AddBdrTriangle(ti, attr);
   }
}

void Mesh::GenerateBoundaryElements()
{
   int i, j;
   Array<int> &be2face = (Dim == 2) ? be_to_edge : be_to_face;

   // GenerateFaces();

   for (i = 0; i < boundary.Size(); i++)
   {
      FreeElement(boundary[i]);
   }

   if (Dim == 3)
   {
      delete bel_to_edge;
      bel_to_edge = NULL;
   }

   // count the 'NumOfBdrElements'
   NumOfBdrElements = 0;
   for (i = 0; i < faces_info.Size(); i++)
   {
      if (faces_info[i].Elem2No < 0) { NumOfBdrElements++; }
   }

   boundary.SetSize(NumOfBdrElements);
   be2face.SetSize(NumOfBdrElements);
   for (j = i = 0; i < faces_info.Size(); i++)
   {
      if (faces_info[i].Elem2No < 0)
      {
         boundary[j] = faces[i]->Duplicate(this);
         be2face[j++] = i;
      }
   }
   // In 3D, 'bel_to_edge' is destroyed but it's not updated.
}

typedef struct
{
   int edge;
   double length;
}
edge_length;

// Used by qsort to sort edges in increasing (according their length) order.
static int edge_compare(const void *ii, const void *jj)
{
   edge_length *i = (edge_length *)ii, *j = (edge_length *)jj;
   if (i->length > j->length) { return (1); }
   if (i->length < j->length) { return (-1); }
   return (0);
}

void Mesh::FinalizeTriMesh(int generate_edges, int refine, bool fix_orientation)
{
   CheckElementOrientation(fix_orientation);

   if (refine)
   {
      MarkTriMeshForRefinement();
   }

   if (generate_edges)
   {
      el_to_edge = new Table;
      NumOfEdges = GetElementToEdgeTable(*el_to_edge, be_to_edge);
      GenerateFaces();
      CheckBdrElementOrientation();
   }
   else
   {
      NumOfEdges = 0;
   }

   NumOfFaces = 0;

   SetAttributes();

   meshgen = 1;
}

void Mesh::FinalizeQuadMesh(int generate_edges, int refine,
                            bool fix_orientation)
{
   if (fix_orientation)
   {
      CheckElementOrientation(fix_orientation);
   }

   if (generate_edges)
   {
      el_to_edge = new Table;
      NumOfEdges = GetElementToEdgeTable(*el_to_edge, be_to_edge);
      GenerateFaces();
      CheckBdrElementOrientation();
   }
   else
   {
      NumOfEdges = 0;
   }

   NumOfFaces = 0;

   SetAttributes();

   meshgen = 2;
}


#ifdef MFEM_USE_GECKO
void Mesh::GetGeckoElementReordering(Array<int> &ordering)
{
   Gecko::Graph graph;

   // We will put some accesors in for these later
   Gecko::Functional *functional =
      new Gecko::FunctionalGeometric(); // ordering functional
   unsigned int iterations = 1;         // number of V cycles
   unsigned int window = 2;             // initial window size
   unsigned int period = 1;             // iterations between window increment
   unsigned int seed = 0;               // random number seed

   // Run through all the elements and insert the nodes in the graph for them
   for (int elemid = 0; elemid < GetNE(); ++elemid)
   {
      graph.insert();
   }

   // Run through all the elems and insert arcs to the graph for each element
   // face Indices in Gecko are 1 based hence the +1 on the insertion
   const Table &my_el_to_el = ElementToElementTable();
   for (int elemid = 0; elemid < GetNE(); ++elemid)
   {
      const int *neighid = my_el_to_el.GetRow(elemid);
      for (int i = 0; i < my_el_to_el.RowSize(elemid); ++i)
      {
         graph.insert(elemid + 1,  neighid[i] + 1);
      }
   }

   // Get the reordering from Gecko and copy it into the ordering Array<int>
   graph.order(functional, iterations, window, period, seed);
   ordering.DeleteAll();
   ordering.SetSize(GetNE());
   Gecko::Node::Index NE = GetNE();
   for (Gecko::Node::Index gnodeid = 1; gnodeid <= NE; ++gnodeid)
   {
      ordering[gnodeid - 1] = graph.rank(gnodeid);
   }

   delete functional;
}
#endif


void Mesh::ReorderElements(const Array<int> &ordering, bool reorder_vertices)
{
   if (NURBSext)
   {
      MFEM_WARNING("element reordering of NURBS meshes is not supported.");
      return;
   }
   if (ncmesh)
   {
      MFEM_WARNING("element reordering of non-conforming meshes is not"
                   " supported.");
      return;
   }
   MFEM_VERIFY(ordering.Size() == GetNE(), "invalid reordering array.")

   // Data members that need to be updated:

   // - elements   - reorder of the pointers and the vertex ids if reordering
   //                the vertices
   // - vertices   - if reordering the vertices
   // - boundary   - update the vertex ids, if reordering the vertices
   // - faces      - regenerate
   // - faces_info - regenerate

   // Deleted by DeleteTables():
   // - el_to_edge  - rebuild in 2D and 3D only
   // - el_to_face  - rebuild in 3D only
   // - bel_to_edge - rebuild in 3D only
   // - el_to_el    - no need to rebuild
   // - face_edge   - no need to rebuild
   // - edge_vertex - no need to rebuild

   // - be_to_edge  - 2D only
   // - be_to_face  - 3D only

   // - Nodes

   // Save the locations of the Nodes so we can rebuild them later
   Array<Vector*> old_elem_node_vals;
   FiniteElementSpace *nodes_fes = NULL;
   if (Nodes)
   {
      old_elem_node_vals.SetSize(GetNE());
      nodes_fes = Nodes->FESpace();
      Array<int> old_dofs;
      Vector vals;
      for (int old_elid = 0; old_elid < GetNE(); ++old_elid)
      {
         nodes_fes->GetElementVDofs(old_elid, old_dofs);
         Nodes->GetSubVector(old_dofs, vals);
         old_elem_node_vals[old_elid] = new Vector(vals);
      }
   }

   // Get the newly ordered elements
   Array<Element *> new_elements(GetNE());
   for (int old_elid = 0; old_elid < ordering.Size(); ++old_elid)
   {
      int new_elid = ordering[old_elid];
      new_elements[new_elid] = elements[old_elid];
   }
   mfem::Swap(elements, new_elements);
   new_elements.DeleteAll();

   if (reorder_vertices)
   {
      // Get the new vertex ordering permutation vectors and fill the new
      // vertices
      Array<int> vertex_ordering(GetNV());
      vertex_ordering = -1;
      Array<Vertex> new_vertices(GetNV());
      int new_vertex_ind = 0;
      for (int new_elid = 0; new_elid < GetNE(); ++new_elid)
      {
         int *elem_vert = elements[new_elid]->GetVertices();
         int nv = elements[new_elid]->GetNVertices();
         for (int vi = 0; vi < nv; ++vi)
         {
            int old_vertex_ind = elem_vert[vi];
            if (vertex_ordering[old_vertex_ind] == -1)
            {
               vertex_ordering[old_vertex_ind] = new_vertex_ind;
               new_vertices[new_vertex_ind] = vertices[old_vertex_ind];
               new_vertex_ind++;
            }
         }
      }
      mfem::Swap(vertices, new_vertices);
      new_vertices.DeleteAll();

      // Replace the vertex ids in the elements with the reordered vertex
      // numbers
      for (int new_elid = 0; new_elid < GetNE(); ++new_elid)
      {
         int *elem_vert = elements[new_elid]->GetVertices();
         int nv = elements[new_elid]->GetNVertices();
         for (int vi = 0; vi < nv; ++vi)
         {
            elem_vert[vi] = vertex_ordering[elem_vert[vi]];
         }
      }

      // Replace the vertex ids in the boundary with reordered vertex numbers
      for (int belid = 0; belid < GetNBE(); ++belid)
      {
         int *be_vert = boundary[belid]->GetVertices();
         int nv = boundary[belid]->GetNVertices();
         for (int vi = 0; vi < nv; ++vi)
         {
            be_vert[vi] = vertex_ordering[be_vert[vi]];
         }
      }
   }

   // Destroy tables that need to be rebuild
   DeleteTables();

   if (Dim > 1)
   {
      // generate el_to_edge, be_to_edge (2D), bel_to_edge (3D)
      el_to_edge = new Table;
      NumOfEdges = GetElementToEdgeTable(*el_to_edge, be_to_edge);
   }
   if (Dim > 2)
   {
      // generate el_to_face, be_to_face
      GetElementToFaceTable();
   }
   // Update faces and faces_info
   GenerateFaces();

   // Build the nodes from the saved locations if they were around before
   if (Nodes)
   {
      nodes_fes->Update();
      Array<int> new_dofs;
      for (int old_elid = 0; old_elid < GetNE(); ++old_elid)
      {
         int new_elid = ordering[old_elid];
         nodes_fes->GetElementVDofs(new_elid, new_dofs);
         Nodes->SetSubVector(new_dofs, *(old_elem_node_vals[old_elid]));
         delete old_elem_node_vals[old_elid];
      }
   }
}


void Mesh::MarkForRefinement()
{
   if (meshgen & 1)
   {
      if (Dim == 2)
      {
         MarkTriMeshForRefinement();
      }
      else if (Dim == 3)
      {
         MarkTetMeshForRefinement();
      }
   }
}

void Mesh::MarkTriMeshForRefinement()
{
   // Mark the longest triangle edge by rotating the indeces so that
   // vertex 0 - vertex 1 to be the longest element's edge.
   DenseMatrix pmat;
   for (int i = 0; i < NumOfElements; i++)
   {
      if (elements[i]->GetType() == Element::TRIANGLE)
      {
         GetPointMatrix(i, pmat);
         elements[i]->MarkEdge(pmat);
      }
   }
}

void Mesh::GetEdgeOrdering(DSTable &v_to_v, Array<int> &order)
{
   NumOfEdges = v_to_v.NumberOfEntries();
   edge_length *length = new edge_length[NumOfEdges];
   for (int i = 0; i < NumOfVertices; i++)
   {
      for (DSTable::RowIterator it(v_to_v, i); !it; ++it)
      {
         int j = it.Index();
         length[j].length = GetLength(i, it.Column());
         length[j].edge = j;
      }
   }

   // sort in increasing order
   qsort(length, NumOfEdges, sizeof(edge_length), edge_compare);

   order.SetSize(NumOfEdges);
   for (int i = 0; i < NumOfEdges; i++)
   {
      order[length[i].edge] = i;
   }

   delete [] length;
}

void Mesh::MarkTetMeshForRefinement()
{
   // Mark the longest tetrahedral edge by rotating the indices so that
   // vertex 0 - vertex 1 is the longest edge in the element.
   DSTable v_to_v(NumOfVertices);
   GetVertexToVertexTable(v_to_v);
   Array<int> order;

   GetEdgeOrdering(v_to_v, order);

   for (int i = 0; i < NumOfElements; i++)
   {
      if (elements[i]->GetType() == Element::TETRAHEDRON)
      {
         elements[i]->MarkEdge(v_to_v, order);
      }
   }
   for (int i = 0; i < NumOfBdrElements; i++)
   {
      if (boundary[i]->GetType() == Element::TRIANGLE)
      {
         boundary[i]->MarkEdge(v_to_v, order);
      }
   }
}

void Mesh::PrepareNodeReorder(DSTable **old_v_to_v, Table **old_elem_vert)
{
   if (*old_v_to_v && *old_elem_vert)
   {
      return;
   }

   FiniteElementSpace *fes = Nodes->FESpace();
   const FiniteElementCollection *fec = fes->FEColl();

   if (*old_v_to_v == NULL)
   {
      int num_edge_dofs = fec->DofForGeometry(Geometry::SEGMENT);
      if (num_edge_dofs > 0)
      {
         *old_v_to_v = new DSTable(NumOfVertices);
         GetVertexToVertexTable(*(*old_v_to_v));
      }
   }
   if (*old_elem_vert == NULL)
   {
      // assuming all elements have the same geometry
      int num_elem_dofs = fec->DofForGeometry(GetElementBaseGeometry(0));
      if (num_elem_dofs > 1)
      {
         *old_elem_vert = new Table;
         (*old_elem_vert)->MakeI(GetNE());
         for (int i = 0; i < GetNE(); i++)
         {
            (*old_elem_vert)->AddColumnsInRow(i, elements[i]->GetNVertices());
         }
         (*old_elem_vert)->MakeJ();
         for (int i = 0; i < GetNE(); i++)
         {
            (*old_elem_vert)->AddConnections(i, elements[i]->GetVertices(),
                                             elements[i]->GetNVertices());
         }
         (*old_elem_vert)->ShiftUpI();
      }
   }
}

void Mesh::DoNodeReorder(DSTable *old_v_to_v, Table *old_elem_vert)
{
   FiniteElementSpace *fes = Nodes->FESpace();
   const FiniteElementCollection *fec = fes->FEColl();
   int num_edge_dofs = fec->DofForGeometry(Geometry::SEGMENT);
   // assuming all faces have the same geometry
   int num_face_dofs =
      (Dim < 3) ? 0 : fec->DofForGeometry(GetFaceBaseGeometry(0));
   // assuming all elements have the same geometry
   int num_elem_dofs = fec->DofForGeometry(GetElementBaseGeometry(0));

   // reorder the Nodes
   Vector onodes = *Nodes;

   Array<int> old_dofs, new_dofs;
   int offset;
#ifdef MFEM_DEBUG
   int redges = 0;
#endif

   // vertex dofs do not need to be moved
   offset = NumOfVertices * fec->DofForGeometry(Geometry::POINT);

   // edge dofs:
   // edge enumeration may be different but edge orientation is the same
   if (num_edge_dofs > 0)
   {
      DSTable new_v_to_v(NumOfVertices);
      GetVertexToVertexTable(new_v_to_v);

      for (int i = 0; i < NumOfVertices; i++)
      {
         for (DSTable::RowIterator it(new_v_to_v, i); !it; ++it)
         {
            int old_i = (*old_v_to_v)(i, it.Column());
            int new_i = it.Index();
#ifdef MFEM_DEBUG
            if (old_i != new_i)
            {
               redges++;
            }
#endif
            old_dofs.SetSize(num_edge_dofs);
            new_dofs.SetSize(num_edge_dofs);
            for (int j = 0; j < num_edge_dofs; j++)
            {
               old_dofs[j] = offset + old_i * num_edge_dofs + j;
               new_dofs[j] = offset + new_i * num_edge_dofs + j;
            }
            fes->DofsToVDofs(old_dofs);
            fes->DofsToVDofs(new_dofs);
            for (int j = 0; j < old_dofs.Size(); j++)
            {
               (*Nodes)(new_dofs[j]) = onodes(old_dofs[j]);
            }
         }
      }
      offset += NumOfEdges * num_edge_dofs;
   }
#ifdef MFEM_DEBUG
   cout << "Mesh::DoNodeReorder : redges = " << redges << endl;
#endif

   // face dofs:
   // both enumeration and orientation of the faces may be different
   if (num_face_dofs > 0)
   {
      // generate the old face-vertex table using the unmodified 'faces'
      Table old_face_vertex;
      old_face_vertex.MakeI(NumOfFaces);
      for (int i = 0; i < NumOfFaces; i++)
      {
         old_face_vertex.AddColumnsInRow(i, faces[i]->GetNVertices());
      }
      old_face_vertex.MakeJ();
      for (int i = 0; i < NumOfFaces; i++)
         old_face_vertex.AddConnections(i, faces[i]->GetVertices(),
                                        faces[i]->GetNVertices());
      old_face_vertex.ShiftUpI();

      // update 'el_to_face', 'be_to_face', 'faces', and 'faces_info'
      STable3D *faces_tbl = GetElementToFaceTable(1);
      GenerateFaces();

      // loop over the old face numbers
      for (int i = 0; i < NumOfFaces; i++)
      {
         int *old_v = old_face_vertex.GetRow(i), *new_v;
         int new_i, new_or, *dof_ord;
         switch (old_face_vertex.RowSize(i))
         {
            case 3:
               new_i = (*faces_tbl)(old_v[0], old_v[1], old_v[2]);
               new_v = faces[new_i]->GetVertices();
               new_or = GetTriOrientation(old_v, new_v);
               dof_ord = fec->DofOrderForOrientation(Geometry::TRIANGLE, new_or);
               break;
            case 4:
            default:
               new_i = (*faces_tbl)(old_v[0], old_v[1], old_v[2], old_v[3]);
               new_v = faces[new_i]->GetVertices();
               new_or = GetQuadOrientation(old_v, new_v);
               dof_ord = fec->DofOrderForOrientation(Geometry::SQUARE, new_or);
               break;
         }

         old_dofs.SetSize(num_face_dofs);
         new_dofs.SetSize(num_face_dofs);
         for (int j = 0; j < num_face_dofs; j++)
         {
            old_dofs[j] = offset +     i * num_face_dofs + j;
            new_dofs[j] = offset + new_i * num_face_dofs + dof_ord[j];
            // we assumed the dofs are non-directional
            // i.e. dof_ord[j] is >= 0
         }
         fes->DofsToVDofs(old_dofs);
         fes->DofsToVDofs(new_dofs);
         for (int j = 0; j < old_dofs.Size(); j++)
         {
            (*Nodes)(new_dofs[j]) = onodes(old_dofs[j]);
         }
      }

      offset += NumOfFaces * num_face_dofs;
      delete faces_tbl;
   }

   // element dofs:
   // element orientation may be different
   if (num_elem_dofs > 1)
   {
      // matters when the 'fec' is
      // (this code is executed only for triangles/tets)
      // - Pk on triangles, k >= 4
      // - Qk on quads,     k >= 3
      // - Pk on tets,      k >= 5
      // - Qk on hexes,     k >= 3
      // - DG spaces
      // - ...

      // loop over all elements
      for (int i = 0; i < GetNE(); i++)
      {
         int *old_v = old_elem_vert->GetRow(i);
         int *new_v = elements[i]->GetVertices();
         int new_or, *dof_ord;
         int geom = elements[i]->GetGeometryType();
         switch (geom)
         {
            case Geometry::SEGMENT:
               new_or = (old_v[0] == new_v[0]) ? +1 : -1;
               break;
            case Geometry::TRIANGLE:
               new_or = GetTriOrientation(old_v, new_v);
               break;
            case Geometry::SQUARE:
               new_or = GetQuadOrientation(old_v, new_v);
               break;
            default:
               new_or = 0;
               cerr << "Mesh::DoNodeReorder : " << Geometry::Name[geom]
                    << " elements (" << fec->Name()
                    << " FE collection) are not supported yet!" << endl;
               mfem_error();
               break;
         }
         dof_ord = fec->DofOrderForOrientation(geom, new_or);
         if (dof_ord == NULL)
         {
            cerr << "Mesh::DoNodeReorder : FE collection '" << fec->Name()
                 << "' does not define reordering for " << Geometry::Name[geom]
                 << " elements!" << endl;
            mfem_error();
         }
         old_dofs.SetSize(num_elem_dofs);
         new_dofs.SetSize(num_elem_dofs);
         for (int j = 0; j < num_elem_dofs; j++)
         {
            // we assume the dofs are non-directional, i.e. dof_ord[j] is >= 0
            old_dofs[j] = offset + dof_ord[j];
            new_dofs[j] = offset + j;
         }
         fes->DofsToVDofs(old_dofs);
         fes->DofsToVDofs(new_dofs);
         for (int j = 0; j < old_dofs.Size(); j++)
         {
            (*Nodes)(new_dofs[j]) = onodes(old_dofs[j]);
         }

         offset += num_elem_dofs;
      }
   }

   // Update Tables, faces, etc
   if (Dim > 2)
   {
      if (num_face_dofs == 0)
      {
         // needed for FE spaces that have face dofs, even if
         // the 'Nodes' do not have face dofs.
         GetElementToFaceTable();
         GenerateFaces();
      }
      CheckBdrElementOrientation();
   }
   if (el_to_edge)
   {
      // update 'el_to_edge', 'be_to_edge' (2D), 'bel_to_edge' (3D)
      NumOfEdges = GetElementToEdgeTable(*el_to_edge, be_to_edge);
      if (Dim == 2)
      {
         // update 'faces' and 'faces_info'
         GenerateFaces();
         CheckBdrElementOrientation();
      }
   }
}

void Mesh::FinalizeTetMesh(int generate_edges, int refine, bool fix_orientation)
{
   CheckElementOrientation(fix_orientation);

   if (NumOfBdrElements == 0)
   {
      GetElementToFaceTable();
      GenerateFaces();
      GenerateBoundaryElements();
   }

   if (refine)
   {
      MarkTetMeshForRefinement();
   }

   GetElementToFaceTable();
   GenerateFaces();

   CheckBdrElementOrientation();

   if (generate_edges == 1)
   {
      el_to_edge = new Table;
      NumOfEdges = GetElementToEdgeTable(*el_to_edge, be_to_edge);
   }
   else
   {
      el_to_edge = NULL;  // Not really necessary -- InitTables was called
      bel_to_edge = NULL;
      NumOfEdges = 0;
   }

   SetAttributes();

   meshgen = 1;
}

void Mesh::FinalizeHexMesh(int generate_edges, int refine, bool fix_orientation)
{
   CheckElementOrientation(fix_orientation);

   GetElementToFaceTable();
   GenerateFaces();

   if (NumOfBdrElements == 0)
   {
      GenerateBoundaryElements();
   }

   CheckBdrElementOrientation();

   if (generate_edges)
   {
      el_to_edge = new Table;
      NumOfEdges = GetElementToEdgeTable(*el_to_edge, be_to_edge);
   }
   else
   {
      NumOfEdges = 0;
   }

   SetAttributes();

   meshgen = 2;
}

void Mesh::Make3D(int nx, int ny, int nz, Element::Type type,
                  int generate_edges, double sx, double sy, double sz)
{
   int x, y, z;

   int NVert, NElem, NBdrElem;

   NVert = (nx+1) * (ny+1) * (nz+1);
   NElem = nx * ny * nz;
   NBdrElem = 2*(nx*ny+nx*nz+ny*nz);
   if (type == Element::TETRAHEDRON)
   {
      NElem *= 6;
      NBdrElem *= 2;
   }

   InitMesh(3, 3, NVert, NElem, NBdrElem);

   double coord[3];
   int ind[8];

   // Sets vertices and the corresponding coordinates
   for (z = 0; z <= nz; z++)
   {
      coord[2] = ((double) z / nz) * sz;
      for (y = 0; y <= ny; y++)
      {
         coord[1] = ((double) y / ny) * sy;
         for (x = 0; x <= nx; x++)
         {
            coord[0] = ((double) x / nx) * sx;
            AddVertex(coord);
         }
      }
   }

#define VTX(XC, YC, ZC) ((XC)+((YC)+(ZC)*(ny+1))*(nx+1))

   // Sets elements and the corresponding indices of vertices
   for (z = 0; z < nz; z++)
   {
      for (y = 0; y < ny; y++)
      {
         for (x = 0; x < nx; x++)
         {
            ind[0] = VTX(x  , y  , z  );
            ind[1] = VTX(x+1, y  , z  );
            ind[2] = VTX(x+1, y+1, z  );
            ind[3] = VTX(x  , y+1, z  );
            ind[4] = VTX(x  , y  , z+1);
            ind[5] = VTX(x+1, y  , z+1);
            ind[6] = VTX(x+1, y+1, z+1);
            ind[7] = VTX(x  , y+1, z+1);
            if (type == Element::TETRAHEDRON)
            {
               AddHexAsTets(ind, 1);
            }
            else
            {
               AddHex(ind, 1);
            }
         }
      }
   }

   // Sets boundary elements and the corresponding indices of vertices
   // bottom, bdr. attribute 1
   for (y = 0; y < ny; y++)
      for (x = 0; x < nx; x++)
      {
         ind[0] = VTX(x  , y  , 0);
         ind[1] = VTX(x  , y+1, 0);
         ind[2] = VTX(x+1, y+1, 0);
         ind[3] = VTX(x+1, y  , 0);
         if (type == Element::TETRAHEDRON)
         {
            AddBdrQuadAsTriangles(ind, 1);
         }
         else
         {
            AddBdrQuad(ind, 1);
         }
      }
   // top, bdr. attribute 6
   for (y = 0; y < ny; y++)
      for (x = 0; x < nx; x++)
      {
         ind[0] = VTX(x  , y  , nz);
         ind[1] = VTX(x+1, y  , nz);
         ind[2] = VTX(x+1, y+1, nz);
         ind[3] = VTX(x  , y+1, nz);
         if (type == Element::TETRAHEDRON)
         {
            AddBdrQuadAsTriangles(ind, 6);
         }
         else
         {
            AddBdrQuad(ind, 6);
         }
      }
   // left, bdr. attribute 5
   for (z = 0; z < nz; z++)
      for (y = 0; y < ny; y++)
      {
         ind[0] = VTX(0  , y  , z  );
         ind[1] = VTX(0  , y  , z+1);
         ind[2] = VTX(0  , y+1, z+1);
         ind[3] = VTX(0  , y+1, z  );
         if (type == Element::TETRAHEDRON)
         {
            AddBdrQuadAsTriangles(ind, 5);
         }
         else
         {
            AddBdrQuad(ind, 5);
         }
      }
   // right, bdr. attribute 3
   for (z = 0; z < nz; z++)
      for (y = 0; y < ny; y++)
      {
         ind[0] = VTX(nx, y  , z  );
         ind[1] = VTX(nx, y+1, z  );
         ind[2] = VTX(nx, y+1, z+1);
         ind[3] = VTX(nx, y  , z+1);
         if (type == Element::TETRAHEDRON)
         {
            AddBdrQuadAsTriangles(ind, 3);
         }
         else
         {
            AddBdrQuad(ind, 3);
         }
      }
   // front, bdr. attribute 2
   for (x = 0; x < nx; x++)
      for (z = 0; z < nz; z++)
      {
         ind[0] = VTX(x  , 0, z  );
         ind[1] = VTX(x+1, 0, z  );
         ind[2] = VTX(x+1, 0, z+1);
         ind[3] = VTX(x  , 0, z+1);
         if (type == Element::TETRAHEDRON)
         {
            AddBdrQuadAsTriangles(ind, 2);
         }
         else
         {
            AddBdrQuad(ind, 2);
         }
      }
   // back, bdr. attribute 4
   for (x = 0; x < nx; x++)
      for (z = 0; z < nz; z++)
      {
         ind[0] = VTX(x  , ny, z  );
         ind[1] = VTX(x  , ny, z+1);
         ind[2] = VTX(x+1, ny, z+1);
         ind[3] = VTX(x+1, ny, z  );
         if (type == Element::TETRAHEDRON)
         {
            AddBdrQuadAsTriangles(ind, 4);
         }
         else
         {
            AddBdrQuad(ind, 4);
         }
      }

#if 0
   ofstream test_stream("debug.mesh");
   Print(test_stream);
   test_stream.close();
#endif

   int refine = 1;
   bool fix_orientation = true;

   if (type == Element::TETRAHEDRON)
   {
      FinalizeTetMesh(generate_edges, refine, fix_orientation);
   }
   else
   {
      FinalizeHexMesh(generate_edges, refine, fix_orientation);
   }
}

void Mesh::Make2D(int nx, int ny, Element::Type type, int generate_edges,
                  double sx, double sy)
{
   int i, j, k;

   Dim = spaceDim = 2;

   Init();
   InitTables();

   // Creates quadrilateral mesh
   if (type == Element::QUADRILATERAL)
   {
      meshgen = 2;
      NumOfVertices = (nx+1) * (ny+1);
      NumOfElements = nx * ny;
      NumOfBdrElements = 2 * nx + 2 * ny;
      BaseGeom = Geometry::SQUARE;
      BaseBdrGeom = Geometry::SEGMENT;

      vertices.SetSize(NumOfVertices);
      elements.SetSize(NumOfElements);
      boundary.SetSize(NumOfBdrElements);

      double cx, cy;
      int ind[4];

      // Sets vertices and the corresponding coordinates
      k = 0;
      for (j = 0; j < ny+1; j++)
      {
         cy = ((double) j / ny) * sy;
         for (i = 0; i < nx+1; i++)
         {
            cx = ((double) i / nx) * sx;
            vertices[k](0) = cx;
            vertices[k](1) = cy;
            k++;
         }
      }

      // Sets elements and the corresponding indices of vertices
      k = 0;
      for (j = 0; j < ny; j++)
      {
         for (i = 0; i < nx; i++)
         {
            ind[0] = i + j*(nx+1);
            ind[1] = i + 1 +j*(nx+1);
            ind[2] = i + 1 + (j+1)*(nx+1);
            ind[3] = i + (j+1)*(nx+1);
            elements[k] = new Quadrilateral(ind);
            k++;
         }
      }

      // Sets boundary elements and the corresponding indices of vertices
      int m = (nx+1)*ny;
      for (i = 0; i < nx; i++)
      {
         boundary[i] = new Segment(i, i+1, 1);
         boundary[nx+i] = new Segment(m+i+1, m+i, 3);
      }
      m = nx+1;
      for (j = 0; j < ny; j++)
      {
         boundary[2*nx+j] = new Segment((j+1)*m, j*m, 4);
         boundary[2*nx+ny+j] = new Segment(j*m+nx, (j+1)*m+nx, 2);
      }
   }
   // Creates triangular mesh
   else if (type == Element::TRIANGLE)
   {
      meshgen = 1;
      NumOfVertices = (nx+1) * (ny+1);
      NumOfElements = 2 * nx * ny;
      NumOfBdrElements = 2 * nx + 2 * ny;
      BaseGeom = Geometry::TRIANGLE;
      BaseBdrGeom = Geometry::SEGMENT;

      vertices.SetSize(NumOfVertices);
      elements.SetSize(NumOfElements);
      boundary.SetSize(NumOfBdrElements);

      double cx, cy;
      int ind[3];

      // Sets vertices and the corresponding coordinates
      k = 0;
      for (j = 0; j < ny+1; j++)
      {
         cy = ((double) j / ny) * sy;
         for (i = 0; i < nx+1; i++)
         {
            cx = ((double) i / nx) * sx;
            vertices[k](0) = cx;
            vertices[k](1) = cy;
            k++;
         }
      }

      // Sets the elements and the corresponding indices of vertices
      k = 0;
      for (j = 0; j < ny; j++)
      {
         for (i = 0; i < nx; i++)
         {
            ind[0] = i + j*(nx+1);
            ind[1] = i + 1 + (j+1)*(nx+1);
            ind[2] = i + (j+1)*(nx+1);
            elements[k] = new Triangle(ind);
            k++;
            ind[1] = i + 1 + j*(nx+1);
            ind[2] = i + 1 + (j+1)*(nx+1);
            elements[k] = new Triangle(ind);
            k++;
         }
      }

      // Sets boundary elements and the corresponding indices of vertices
      int m = (nx+1)*ny;
      for (i = 0; i < nx; i++)
      {
         boundary[i] = new Segment(i, i+1, 1);
         boundary[nx+i] = new Segment(m+i+1, m+i, 3);
      }
      m = nx+1;
      for (j = 0; j < ny; j++)
      {
         boundary[2*nx+j] = new Segment((j+1)*m, j*m, 4);
         boundary[2*nx+ny+j] = new Segment(j*m+nx, (j+1)*m+nx, 2);
      }

      MarkTriMeshForRefinement();
   }
   else
   {
      MFEM_ABORT("Unsupported element type.");
   }

   CheckElementOrientation();

   if (generate_edges == 1)
   {
      el_to_edge = new Table;
      NumOfEdges = GetElementToEdgeTable(*el_to_edge, be_to_edge);
      GenerateFaces();
      CheckBdrElementOrientation();
   }
   else
   {
      NumOfEdges = 0;
   }

   NumOfFaces = 0;

   attributes.Append(1);
   bdr_attributes.Append(1); bdr_attributes.Append(2);
   bdr_attributes.Append(3); bdr_attributes.Append(4);
}

void Mesh::Make1D(int n, double sx)
{
   int j, ind[1];

   Dim = 1;
   spaceDim = 1;

   BaseGeom = Geometry::SEGMENT;
   BaseBdrGeom = Geometry::POINT;

   Init();
   InitTables();

   meshgen = 1;

   NumOfVertices = n + 1;
   NumOfElements = n;
   NumOfBdrElements = 2;
   vertices.SetSize(NumOfVertices);
   elements.SetSize(NumOfElements);
   boundary.SetSize(NumOfBdrElements);

   // Sets vertices and the corresponding coordinates
   for (j = 0; j < n+1; j++)
   {
      vertices[j](0) = ((double) j / n) * sx;
   }

   // Sets elements and the corresponding indices of vertices
   for (j = 0; j < n; j++)
   {
      elements[j] = new Segment(j, j+1, 1);
   }

   // Sets the boundary elements
   ind[0] = 0;
   boundary[0] = new Point(ind, 1);
   ind[0] = n;
   boundary[1] = new Point(ind, 2);

   NumOfEdges = 0;
   NumOfFaces = 0;

   GenerateFaces();

   attributes.Append(1);
   bdr_attributes.Append(1); bdr_attributes.Append(2);
}

Mesh::Mesh(const Mesh &mesh, bool copy_nodes)
{
   Dim = mesh.Dim;
   spaceDim = mesh.spaceDim;

   NumOfVertices = mesh.NumOfVertices;
   NumOfElements = mesh.NumOfElements;
   NumOfBdrElements = mesh.NumOfBdrElements;
   NumOfEdges = mesh.NumOfEdges;
   NumOfFaces = mesh.NumOfFaces;

   BaseGeom = mesh.BaseGeom;
   BaseBdrGeom = mesh.BaseBdrGeom;

   meshgen = mesh.meshgen;

   // Duplicate the elements
   elements.SetSize(NumOfElements);
   for (int i = 0; i < NumOfElements; i++)
   {
      elements[i] = mesh.elements[i]->Duplicate(this);
   }

   // Copy the vertices
   MFEM_ASSERT(mesh.vertices.Size() == NumOfVertices, "internal MFEM error!");
   mesh.vertices.Copy(vertices);

   // Duplicate the boundary
   boundary.SetSize(NumOfBdrElements);
   for (int i = 0; i < NumOfBdrElements; i++)
   {
      boundary[i] = mesh.boundary[i]->Duplicate(this);
   }

   // Copy the element-to-face Table, el_to_face
   el_to_face = (mesh.el_to_face) ? new Table(*mesh.el_to_face) : NULL;

   // Copy the boundary-to-face Array, be_to_face.
   mesh.be_to_face.Copy(be_to_face);

   // Copy the element-to-edge Table, el_to_edge
   el_to_edge = (mesh.el_to_edge) ? new Table(*mesh.el_to_edge) : NULL;

   // Copy the boudary-to-edge Table, bel_to_edge (3D)
   bel_to_edge = (mesh.bel_to_edge) ? new Table(*mesh.bel_to_edge) : NULL;

   // Copy the boudary-to-edge Array, be_to_edge (2D)
   mesh.be_to_edge.Copy(be_to_edge);

   // Duplicate the faces and faces_info.
   faces.SetSize(mesh.faces.Size());
   for (int i = 0; i < faces.Size(); i++)
   {
      Element *face = mesh.faces[i]; // in 1D the faces are NULL
      faces[i] = (face) ? face->Duplicate(this) : NULL;
   }
   mesh.faces_info.Copy(faces_info);

   // Do NOT copy the element-to-element Table, el_to_el
   el_to_el = NULL;

   // Do NOT copy the face-to-edge Table, face_edge
   face_edge = NULL;

   // Copy the edge-to-vertex Table, edge_vertex
   edge_vertex = (mesh.edge_vertex) ? new Table(*mesh.edge_vertex) : NULL;

   // Do not copy any of the coarse (c_*), fine (f_*) or fine/coarse (fc_*)
   // data members.

   // Copy the attributes and bdr_attributes
   mesh.attributes.Copy(attributes);
   mesh.bdr_attributes.Copy(bdr_attributes);

   // No support for NURBS meshes, yet. Need deep copy for NURBSExtension.
   MFEM_VERIFY(mesh.NURBSext == NULL,
               "copying NURBS meshes is not implemented");
   NURBSext = NULL;

   // No support for non-conforming meshes, yet. Need deep copy for NCMesh.
   MFEM_VERIFY(mesh.ncmesh == NULL,
               "copying non-conforming meshes is not implemented");
   ncmesh = NULL;

   // Duplicate the Nodes, including the FiniteElementCollection and the
   // FiniteElementSpace
   if (mesh.Nodes && copy_nodes)
   {
      FiniteElementSpace *fes = mesh.Nodes->FESpace();
      const FiniteElementCollection *fec = fes->FEColl();
      FiniteElementCollection *fec_copy =
         FiniteElementCollection::New(fec->Name());
      FiniteElementSpace *fes_copy =
         new FiniteElementSpace(this, fec_copy, fes->GetVDim(),
                                fes->GetOrdering());
      Nodes = new GridFunction(fes_copy);
      Nodes->MakeOwner(fec_copy);
      *Nodes = *mesh.Nodes;
      own_nodes = 1;
   }
   else
   {
      Nodes = mesh.Nodes;
      own_nodes = 0;
   }
}

Mesh::Mesh(const char *filename, int generate_edges, int refine,
           bool fix_orientation)
{
   nifstream imesh(filename);
   if (!imesh)
   {
<<<<<<< HEAD
      std::cout << "Mesh file not found:  " << filename << std::endl;
      mfem_error(""); 
=======
      mfem_error("Mesh file not found");
>>>>>>> 8e83aa96
   }
   Init();
   InitTables();
   Load(imesh, generate_edges, refine, fix_orientation);
   imesh.close();
}

Mesh::Mesh(std::istream &input, int generate_edges, int refine,
           bool fix_orientation)
{
   Init();
   InitTables();
   Load(input, generate_edges, refine, fix_orientation);
}

Element *Mesh::NewElement(int geom)
{
   switch (geom)
   {
      case Geometry::POINT:     return (new Point);
      case Geometry::SEGMENT:   return (new Segment);
      case Geometry::TRIANGLE:  return (new Triangle);
      case Geometry::SQUARE:    return (new Quadrilateral);
      case Geometry::CUBE:      return (new Hexahedron);
      case Geometry::TETRAHEDRON:
#ifdef MFEM_USE_MEMALLOC
         return TetMemory.Alloc();
#else
         return (new Tetrahedron);
#endif
   }

   return NULL;
}

Element *Mesh::ReadElementWithoutAttr(std::istream &input)
{
   int geom, nv, *v;
   Element *el;

   input >> geom;
   el = NewElement(geom);
   nv = el->GetNVertices();
   v  = el->GetVertices();
   for (int i = 0; i < nv; i++)
   {
      input >> v[i];
   }

   return el;
}

void Mesh::PrintElementWithoutAttr(const Element *el, std::ostream &out)
{
   out << el->GetGeometryType();
   const int nv = el->GetNVertices();
   const int *v = el->GetVertices();
   for (int j = 0; j < nv; j++)
   {
      out << ' ' << v[j];
   }
   out << '\n';
}

Element *Mesh::ReadElement(std::istream &input)
{
   int attr;
   Element *el;

   input >> attr;
   el = ReadElementWithoutAttr(input);
   el->SetAttribute(attr);

   return el;
}

void Mesh::PrintElement(const Element *el, std::ostream &out)
{
   out << el->GetAttribute() << ' ';
   PrintElementWithoutAttr(el, out);
}

void Mesh::SetMeshGen()
{
   meshgen = 0;
   for (int i = 0; i < NumOfElements; i++)
   {
      switch (elements[i]->GetType())
      {
         case Element::SEGMENT:
         case Element::TRIANGLE:
         case Element::TETRAHEDRON:
            meshgen |= 1; break;

         case Element::QUADRILATERAL:
         case Element::HEXAHEDRON:
            meshgen |= 2;
      }
   }
}

// see Tetrahedron::edges
static const int vtk_quadratic_tet[10] =
{ 0, 1, 2, 3, 4, 7, 5, 6, 8, 9 };

// see Hexahedron::edges & Mesh::GenerateFaces
static const int vtk_quadratic_hex[27] =
{
   0, 1, 2, 3, 4, 5, 6, 7, 8, 9, 10, 11, 12, 13, 14, 15, 16, 17, 18, 19,
   24, 22, 21, 23, 20, 25, 26
};

void skip_comment_lines(std::istream &is, const char comment_char)
{
   while (1)
   {
      is >> ws;
      if (is.peek() != comment_char)
      {
         break;
      }
      is.ignore(numeric_limits<streamsize>::max(), '\n');
   }
}


#ifdef MFEM_USE_NETCDF
void Mesh::ReadCubit(nifstream &input, int &curved, int &read_gf)
{
   read_gf = 0;

   // curved set to zero will chang if mesh is indeed curved
   curved = 0;

   const int sideMapHex8[6][4] =
   {
      {1,2,6,5},
      {2,3,7,6},
      {4,3,7,8},
      {1,4,8,5},
      {1,4,3,2},
      {5,8,7,6}
   };

   const int sideMapTet4[4][3] =
   {
      {1,2,4},
      {2,3,4},
      {1,4,3},
      {1,3,2}
   };

   //                                  1,2,3,4,5,6,7,8,9,10
   const int mfemToGenesisTet10[10] = {1,2,3,4,5,7,8,6,9,10};

   //                                  1,2,3,4,5,6,7,8,9,10,11,
   const int mfemToGenesisHex27[27] = {1,2,3,4,5,6,7,8,9,10,11,
                                       // 12,13,14,15,16,17,18,19
                                       12,17,18,19,20,13,14,15,
                                       // 20,21,22,23,24,25,26,27
                                       16,22,26,25,27,24,23,21
                                      };

   const int mfemToGenesisTri6[6]   = {1,2,3,4,5,6};
   const int mfemToGenesisQuad9[9]  = {1,2,3,4,5,6,7,8,9};

   const int sideMapHex27[6][9] =
   {
      {1,2,6,5,9,14,17,13,26},
      {2,3,7,6,10,15,18,14,25},
      {4,3,7,8,11,15,19,16,27},
      {1,4,8,5,12,16,20,13,24},
      {1,4,3,2,12,11,10,9,22},
      {5,8,7,6,20,19,18,17,23}
   };

   const int sideMapTet10[4][6] =
   {
      {1,2,4,5,9,8},
      {2,3,4,6,10,9},
      {1,4,3,8,10,7},
      {1,3,2,7,6,5}
   };

   // error handling.
   int retval;

   // dummy string
   char str_dummy[256];

   // Open the file.
   int ncid;
   const char* filename = input.filename;
   if ((retval = nc_open(filename, NC_NOWRITE, &ncid)))
   {
      cerr << "NetCDF error " << nc_strerror(retval) << endl;
      MFEM_ASSERT(false," fatal NetCDF error\n");
   }

   //
   // important dimensions to read first
   //

   int id_num_dim;
   size_t num_dim;
   char str_num_dim[] = "num_dim";

   Dim = num_dim;

   int id_num_nodes;
   size_t num_nodes;
   char str_num_nodes[] = "num_nodes";

   int id_num_elem;
   size_t num_elem;
   char str_num_elem[] = "num_elem";

   int id_num_el_blk;
   size_t num_el_blk;
   char str_num_el_blk[] = "num_el_blk";

   int id_num_side_sets;
   size_t num_side_sets;
   char str_num_side_sets[] = "num_side_sets";


   //
   // read the important dimensions
   //

   if ((retval = nc_inq_dimid(ncid, str_num_dim,&id_num_dim)))
   {
      cerr << "NetCDF error " << nc_strerror(retval) << endl;
      MFEM_ASSERT(false," fatal NetCDF error\n");
   }
   if ((retval = nc_inq_dim(ncid, id_num_dim, str_dummy, &num_dim)))
   {
      cerr << "NetCDF error " << nc_strerror(retval) << endl;
      MFEM_ASSERT(false," fatal NetCDF error\n");
   }

   if ((retval = nc_inq_dimid(ncid, str_num_nodes,&id_num_nodes)))
   {
      cerr << "NetCDF error " << nc_strerror(retval) << endl;
      MFEM_ASSERT(false," fatal NetCDF error\n");
   }
   if ((retval = nc_inq_dim(ncid, id_num_nodes, str_dummy, &num_nodes)))
   {
      cerr << "NetCDF error " << nc_strerror(retval) << endl;
      MFEM_ASSERT(false," fatal NetCDF error\n");
   }

   if ((retval = nc_inq_dimid(ncid, str_num_elem,&id_num_elem)))
   {
      cerr << "NetCDF error " << nc_strerror(retval) << endl;
      MFEM_ASSERT(false," fatal NetCDF error\n");
   }
   if ((retval = nc_inq_dim(ncid, id_num_elem, str_dummy, &num_elem)))
   {
      cerr << "NetCDF error " << nc_strerror(retval) << endl;
      MFEM_ASSERT(false," fatal NetCDF error\n");
   }

   if ((retval = nc_inq_dimid(ncid, str_num_el_blk,&id_num_el_blk)))
   {
      cerr << "NetCDF error " << nc_strerror(retval) << endl;
      MFEM_ASSERT(false," fatal NetCDF error\n");
   }
   if ((retval = nc_inq_dim(ncid, id_num_el_blk, str_dummy, &num_el_blk)))
   {
      cerr << "NetCDF error " << nc_strerror(retval) << endl;
      MFEM_ASSERT(false," fatal NetCDF error\n");
   }

   if ((retval = nc_inq_dimid(ncid, str_num_side_sets,&id_num_side_sets)))
   {
      cerr << "NetCDF error " << nc_strerror(retval) << endl;
      MFEM_ASSERT(false," fatal NetCDF error\n");
   }
   if ((retval = nc_inq_dim(ncid, id_num_side_sets, str_dummy, &num_side_sets)))
   {
      cerr << "NetCDF error " << nc_strerror(retval) << endl;
      MFEM_ASSERT(false," fatal NetCDF error\n");
   }

   Dim = num_dim;

   //
   // create arrays for the next set of dimensions, i.e. element blocks and side sets
   //

   size_t *num_el_in_blk   = new size_t[num_el_blk];
   size_t *num_nod_per_el  = new size_t[num_el_blk];
   size_t *num_side_in_ss  = new size_t[num_side_sets];

   int previous_num_nod_per_el;
   for (int i = 0; i < (int) num_el_blk; i++)
   {
      char temp_str[256];
      int temp_id;

      sprintf(temp_str,"num_el_in_blk%d",i+1);

      if ((retval = nc_inq_dimid(ncid, temp_str ,&temp_id)))
      {
         cerr << "NetCDF error " << nc_strerror(retval) << endl;
         MFEM_ASSERT(false," fatal NetCDF error\n");
      }
      if ((retval = nc_inq_dim(ncid, temp_id, str_dummy, &num_el_in_blk[i])))
      {
         cerr << "NetCDF error " << nc_strerror(retval) << endl;
         MFEM_ASSERT(false," fatal NetCDF error\n");
      }

      sprintf(temp_str,"num_nod_per_el%d",i+1);

      if ((retval = nc_inq_dimid(ncid, temp_str ,&temp_id)))
      {
         cerr << "NetCDF error " << nc_strerror(retval) << endl;
         MFEM_ASSERT(false," fatal NetCDF error\n");
      }
      if ((retval = nc_inq_dim(ncid, temp_id, str_dummy, &num_nod_per_el[i])))
      {
         cerr << "NetCDF error " << nc_strerror(retval) << endl;
         MFEM_ASSERT(false," fatal NetCDF error\n");
      }

      // check for different element types in each block
      // which is not currently supported
      if (i != 0)
      {
         if ((int) num_nod_per_el[i] !=  previous_num_nod_per_el)
         {
            mfem_error("Element blocks of different element types not supported\n");
            MFEM_ASSERT(false," fatal NetCDF error\n");
         }
      }
      previous_num_nod_per_el = num_nod_per_el[i];
   }

   int order;
   if (num_nod_per_el[0] == 4 || num_nod_per_el[0] == 8)
   {
      order = 1;
   }
   else if (num_nod_per_el[0] == 10 || num_nod_per_el[0] == 27)
   {
      order = 2;
   }
   else
   {
      cerr << "Don't know what to do with a " << num_nod_per_el[0]  <<
           " node element\n";
      MFEM_ASSERT(false," fatal NetCDF error\n");
   }


   for (int i = 0; i < (int) num_side_sets; i++)
   {
      char temp_str[256];
      int temp_id;
      sprintf(temp_str,"num_side_ss%d",i+1);
      if ((retval = nc_inq_dimid(ncid, temp_str ,&temp_id)))
      {
         cerr << "NetCDF error " << nc_strerror(retval) << endl;
         MFEM_ASSERT(false," fatal NetCDF error\n");
      }
      if ((retval = nc_inq_dim(ncid, temp_id, str_dummy, &num_side_in_ss[i])))
      {
         cerr << "NetCDF error " << nc_strerror(retval) << endl;
         MFEM_ASSERT(false," fatal NetCDF error\n");
      }
   }

   //
   // read the data
   //
   // read the cordinates

   char str_coordx[] = "coordx";
   char str_coordy[] = "coordy";
   char str_coordz[] = "coordz";
   int id_coordx,id_coordy,id_coordz;
   double *coordx = new double[num_nodes];
   double *coordy = new double[num_nodes];
   double *coordz = new double[num_nodes];
   if ((retval = nc_inq_varid(ncid, str_coordx ,&id_coordx)))
   {
      cerr << "NetCDF error " << nc_strerror(retval) << endl;
      MFEM_ASSERT(false," fatal NetCDF error\n");
   }
   if ((retval = nc_get_var_double(ncid, id_coordx, coordx)))
   {
      cerr << "NetCDF error " << nc_strerror(retval) << endl;
      MFEM_ASSERT(false," fatal NetCDF error\n");
   }
   if ((retval = nc_inq_varid(ncid, str_coordy ,&id_coordy)))
   {
      cerr << "NetCDF error " << nc_strerror(retval) << endl;
      MFEM_ASSERT(false," fatal NetCDF error\n");
   }
   if ((retval = nc_get_var_double(ncid, id_coordy, coordy)))
   {
      cerr << "NetCDF error " << nc_strerror(retval) << endl;
      MFEM_ASSERT(false," fatal NetCDF error\n");
   }

   if (num_dim == 3)
   {
      if ((retval = nc_inq_varid(ncid, str_coordz ,&id_coordz)))
      {
         cerr << "NetCDF error " << nc_strerror(retval) << endl;
         MFEM_ASSERT(false," fatal NetCDF error\n");
      }
      if ((retval = nc_get_var_double(ncid, id_coordz, coordz)))
      {
         cerr << "NetCDF error " << nc_strerror(retval) << endl;
         MFEM_ASSERT(false," fatal NetCDF error\n");
      }
   }

   //
   // read the element blocks
   //

   int **elem_blk = new int*[num_el_blk];
   for (int i = 0; i < (int) num_el_blk; i++)
   {
      elem_blk[i] = new int[num_el_in_blk[i]*num_nod_per_el[i]];
   }
   for (int i = 0; i < (int) num_el_blk; i++)
   {
      char temp_str[256];
      int temp_id;
      sprintf(temp_str,"connect%d",i+1);
      if ((retval = nc_inq_varid(ncid, temp_str ,&temp_id)))
      {
         cerr << "NetCDF error " << nc_strerror(retval) << endl;
         MFEM_ASSERT(false," fatal NetCDF error\n");
      }
      if ((retval = nc_get_var_int(ncid, temp_id, elem_blk[i])))
      {
         cerr << "NetCDF error " << nc_strerror(retval) << endl;
         MFEM_ASSERT(false," fatal NetCDF error\n");
      }
   }
   int *ebprop = new int[num_el_blk];
   char str_eb_prop[] = "eb_prop1";
   int id_eb_prop;
   if ((retval = nc_inq_varid(ncid, str_eb_prop ,&id_eb_prop)))
   {
      cerr << "NetCDF error " << nc_strerror(retval) << endl;
      MFEM_ASSERT(false," fatal NetCDF error\n");
   }
   if ((retval = nc_get_var_int(ncid, id_eb_prop, ebprop)))
   {
      cerr << "NetCDF error " << nc_strerror(retval) << endl;
      MFEM_ASSERT(false," fatal NetCDF error\n");
   }

   //
   // read the side sets
   // a side is is given by (element, face) pairs
   //

   int **elem_ss = new int*[num_side_sets];
   int **side_ss = new int*[num_side_sets];
   for (int i = 0; i < (int) num_side_sets; i++)
   {
      elem_ss[i] = new int[num_side_in_ss[i]];
      side_ss[i] = new int[num_side_in_ss[i]];
   }
   for (int i = 0; i < (int) num_side_sets; i++)
   {
      char temp_str[256];
      int temp_id;
      sprintf(temp_str,"elem_ss%d",i+1);
      if ((retval = nc_inq_varid(ncid, temp_str ,&temp_id)))
      {
         cerr << "NetCDF error " << nc_strerror(retval) << endl;
         MFEM_ASSERT(false," fatal NetCDF error\n");
      }
      if ((retval = nc_get_var_int(ncid, temp_id, elem_ss[i])))
      {
         cerr << "NetCDF error " << nc_strerror(retval) << endl;
         MFEM_ASSERT(false," fatal NetCDF error\n");
      }

      sprintf(temp_str,"side_ss%d",i+1);

      if ((retval = nc_inq_varid(ncid, temp_str ,&temp_id)))
      {
         cerr << "NetCDF error " << nc_strerror(retval) << endl;
         MFEM_ASSERT(false," fatal NetCDF error\n");
      }
      if ((retval = nc_get_var_int(ncid, temp_id, side_ss[i])))
      {
         cerr << "NetCDF error " << nc_strerror(retval) << endl;
         MFEM_ASSERT(false," fatal NetCDF error\n");
      }
   }
   int *ssprop = new int[num_side_sets];
   int id_ss_prop;
   char str_ss_prop[] = "ss_prop1";
   if ((retval = nc_inq_varid(ncid, str_ss_prop ,&id_ss_prop)))
   {
      cerr << "NetCDF error " << nc_strerror(retval) << endl;
      MFEM_ASSERT(false," fatal NetCDF error\n");
   }
   if ((retval = nc_get_var_int(ncid, id_ss_prop, ssprop)))
   {
      cerr << "NetCDF error " << nc_strerror(retval) << endl;
      MFEM_ASSERT(false," fatal NetCDF error\n");
   }


   //
   // convert (elem,side) pairs to 2D elements
   //

   int num_nod_per_side;
   if (num_nod_per_el[0] == 4)
   {
      num_nod_per_side = 3;
   }
   if (num_nod_per_el[0] == 8)
   {
      num_nod_per_side = 4;
   }
   if (num_nod_per_el[0] == 10)
   {
      num_nod_per_side = 6;
   }
   if (num_nod_per_el[0] == 27)
   {
      num_nod_per_side = 9;
   }

   //
   // given a global element number, determine the element block and local
   // element number

   int *start_of_block = new int[num_el_blk+1];
   start_of_block[0] = 0;
   for (int i = 1; i < (int) num_el_blk+1; i++)
   {
      start_of_block[i] = start_of_block[i-1] + num_el_in_blk[i-1];
   }

   int **ss_node_id = new int*[num_side_sets];

   for (int i = 0; i < (int) num_side_sets; i++)
   {
      ss_node_id[i] = new int[num_side_in_ss[i]*num_nod_per_side];
      for (int j = 0; j < (int) num_side_in_ss[i]; j++)
      {
         int glob_ind = elem_ss[i][j]-1;
         int iblk = 0;
         int loc_ind;
         while (iblk < (int) num_el_blk && glob_ind >= start_of_block[iblk+1]) { iblk++; }
         if (iblk >=(int)  num_el_blk)
         {
            mfem_error("Sideset element does not exiss_node_idst\n");
         }
         loc_ind = glob_ind - start_of_block[iblk];
         int this_side = side_ss[i][j];
         int ielem = loc_ind*num_nod_per_el[iblk];
         if (num_nod_per_side == 3)
         {
            for (int k = 0; k < num_nod_per_side; k++)
            {
               int inode = sideMapTet4[this_side-1][k];
               ss_node_id[i][j*num_nod_per_side+k] = elem_blk[iblk][ielem + inode - 1];
            }
         }
         else if (num_nod_per_side == 6)
         {
            for (int k = 0; k < num_nod_per_side; k++)
            {
               int inode = sideMapTet10[this_side-1][k];
               ss_node_id[i][j*num_nod_per_side+k] = elem_blk[iblk][ielem + inode - 1];
            }
         }
         else if (num_nod_per_side == 4)
         {
            for (int k = 0; k < num_nod_per_side; k++)
            {
               int inode = sideMapHex8[this_side-1][k];
               ss_node_id[i][j*num_nod_per_side+k] = elem_blk[iblk][ielem + inode - 1];
            }
         }
         else if (num_nod_per_side == 9)
         {
            for (int k = 0; k < num_nod_per_side; k++)
            {
               int inode = sideMapHex27[this_side-1][k];
               ss_node_id[i][j*num_nod_per_side+k] = elem_blk[iblk][ielem + inode - 1];
            }
         }
      }
   }


   //
   // we need another node ID mapping since it seems MFEM wants contiguous vertex ID's
   //
   std::vector<int> uniqueVertexID;
   for (int iblk = 0; iblk < (int) num_el_blk; iblk++)
   {
      for (int i = 0; i < (int) num_el_in_blk[iblk]; i++)
      {
         int NumNodePerEl = num_nod_per_el[iblk];
         int NumVertPerEl;
         if (NumNodePerEl == 8 || NumNodePerEl == 27)
         {
            NumVertPerEl = 8;
         }
         if (NumNodePerEl == 4 || NumNodePerEl == 10)
         {
            NumVertPerEl = 4;
         }
         for (int j = 0; j < NumVertPerEl; j++)
         {
            uniqueVertexID.push_back(elem_blk[iblk][i*NumNodePerEl + j]);
         }
      }
   }
   std::sort(uniqueVertexID.begin(),uniqueVertexID.end());
   std::vector<int>::iterator newEnd;
   newEnd = std::unique(uniqueVertexID.begin(),uniqueVertexID.end());
   uniqueVertexID.resize(std::distance(uniqueVertexID.begin(),newEnd));

   //
   // OK at this point uniqueVertexID contains a list of all the nodes that are actually
   // used by the mesh, 1-based, and sorted. We need to invert this list, the inverse is a map
   //
   std::map<int,int> cubitToMFEMVertMap;
   for (int i = 0; i < (int) uniqueVertexID.size(); i++)
   {
      cubitToMFEMVertMap[uniqueVertexID[i]] = i+1;
   }
   MFEM_ASSERT( cubitToMFEMVertMap.size() == uniqueVertexID.size(),
                "This should never happen\n");

   //
   // OK now load up the MFEM mesh structures
   //

   //
   // load up the vertices
   //


   NumOfVertices = uniqueVertexID.size();
   vertices.SetSize(NumOfVertices);
   for (int i = 0; i < (int) uniqueVertexID.size(); i++)
   {
      vertices[i](0) = coordx[uniqueVertexID[i] - 1];
      vertices[i](1) = coordy[uniqueVertexID[i] - 1];
      vertices[i](2) = coordz[uniqueVertexID[i] - 1];
   }



   NumOfElements = num_elem;
   elements.SetSize(num_elem);
   int elcount = 0;
   int renumberedVertID[8];
   for (int iblk = 0; iblk < (int) num_el_blk; iblk++)
   {
      int NumNodePerEl = num_nod_per_el[iblk];
      if (NumNodePerEl == 4 || NumNodePerEl == 10)
      {
         for (int i = 0; i < (int) num_el_in_blk[iblk]; i++)
         {
            for (int j = 0; j < 4; j++)
            {
               renumberedVertID[j] =  cubitToMFEMVertMap[elem_blk[iblk][i*NumNodePerEl+j]]-1;
            }
            elements[elcount] = new Tetrahedron(renumberedVertID,ebprop[iblk]);
            elcount++;
         }
      }
      else if (NumNodePerEl == 8 || NumNodePerEl == 27)
      {
         for (int i = 0; i < (int) num_el_in_blk[iblk]; i++)
         {
            for (int j = 0; j < 8; j++)
            {
               renumberedVertID[j] =  cubitToMFEMVertMap[elem_blk[iblk][i*NumNodePerEl+j]]-1;
            }
            elements[elcount] = new Hexahedron(renumberedVertID,ebprop[iblk]);
            elcount++;
         }
      }
   }

   //
   // load up the boundary elements
   //


   NumOfBdrElements = 0;
   for (int iss = 0; iss < (int) num_side_sets; iss++)
   {
      NumOfBdrElements += num_side_in_ss[iss];
   }
   boundary.SetSize(NumOfBdrElements);
   int sidecount = 0;
   for (int iss = 0; iss < (int) num_side_sets; iss++)
   {
      if (num_nod_per_side == 3 || num_nod_per_side == 6)
      {
         for (int i = 0; i < (int) num_side_in_ss[iss]; i++)
         {
            for (int j = 0; j < 3; j++)
            {
               renumberedVertID[j] =  cubitToMFEMVertMap[ss_node_id[iss][i*num_nod_per_side+j]]
                                      -1;
            }
            boundary[sidecount] = new Triangle(renumberedVertID,ssprop[iss]);
            sidecount++;
         }
      }
      else if (num_nod_per_side == 4 || num_nod_per_side == 9)
      {
         for (int i = 0; i < (int) num_side_in_ss[iss]; i++)
         {
            for (int j = 0; j < 4; j++)
            {
               renumberedVertID[j] =  cubitToMFEMVertMap[ss_node_id[iss][i*num_nod_per_side+j]]
                                      -1;
            }
            boundary[sidecount] = new Quadrilateral(renumberedVertID,ssprop[iss]);
            sidecount++;
         }
      }
   }

   if (order == 2)
   {

      curved = 1;
      int *mymap;

      if (num_nod_per_el[0] == 10)
      {
         mymap =  (int *) mfemToGenesisTet10;
      }
      if (num_nod_per_el[0] == 27)
      {
         mymap =  (int *) mfemToGenesisHex27;
      }
      if (num_nod_per_el[0] == 6)
      {
         mymap = (int *) mfemToGenesisTri6;
      }
      if (num_nod_per_el[0] == 9)
      {
         mymap = (int *) mfemToGenesisQuad9;
      }

      // Generate faces and edges so that we can define quadratic
      // FE space on the mesh

      // Generate faces
      if (Dim > 2)
      {
         GetElementToFaceTable();
         GenerateFaces();
      }
      else
      {
         NumOfFaces = 0;
      }

      // Generate edges
      el_to_edge = new Table;
      NumOfEdges = GetElementToEdgeTable(*el_to_edge, be_to_edge);
      if (Dim == 2)
      {
         GenerateFaces();   // 'Faces' in 2D refers to the edges
      }

      // Define quadratic FE space
      //FiniteElementCollection *fec = new QuadraticFECollection;
      FiniteElementCollection *fec = new H1_FECollection(2,3);
      FiniteElementSpace *fes = new FiniteElementSpace(this, fec, Dim,
                                                       Ordering::byVDIM);
      Nodes = new GridFunction(fes);
      Nodes->MakeOwner(fec); // Nodes will destroy 'fec' and 'fes'
      own_nodes = 1;

      // int nTotDofs = fes->GetNDofs();
      // int nTotVDofs = fes->GetVSize();
      //    cout << endl << "nTotDofs = " << nTotDofs << "  nTotVDofs " << nTotVDofs << endl << endl;

      for (int i = 0; i < NumOfElements; i++)
      {
         Array<int> dofs;

         fes->GetElementDofs(i, dofs);
         Array<int> vdofs;
         vdofs.SetSize(dofs.Size());
         for (int l = 0; l < dofs.Size(); l++) { vdofs[l] = dofs[l]; }
         fes->DofsToVDofs(vdofs);
         int iblk = 0;
         int loc_ind;
         while (iblk < (int) num_el_blk && i >= start_of_block[iblk+1]) { iblk++; }
         loc_ind = i - start_of_block[iblk];

         for (int j = 0; j < dofs.Size(); j++)
         {
            int point_id = elem_blk[iblk][loc_ind*num_nod_per_el[iblk] + mymap[j] - 1] - 1;
            (*Nodes)(vdofs[j])   = coordx[point_id];
            (*Nodes)(vdofs[j]+1) = coordy[point_id];
            (*Nodes)(vdofs[j]+2) = coordz[point_id];
         }
      }
   }


   // clean up all netcdf stuff
   delete num_el_in_blk;
   delete num_nod_per_el;
   delete num_side_in_ss;
   delete coordx;
   delete coordy;
   delete coordz;
   for (int i = 0; i < (int) num_el_blk; i++)
   {
      delete elem_blk[i];
   }
   delete elem_blk;
   delete start_of_block;
   for (int i = 0; i < (int) num_side_sets; i++)
   {
      delete ss_node_id[i];
   }
   delete ss_node_id;
   delete ebprop;
   delete ssprop;

}
#endif


void Mesh::ReadMFEMMesh(std::istream &input, bool mfem_v11, int &curved)
{
   // Read MFEM mesh v1.0 format
   string ident;

   // read lines beginning with '#' (comments)
   skip_comment_lines(input, '#');
   input >> ident; // 'dimension'

   MFEM_VERIFY(ident == "dimension", "invalid mesh file");
   input >> Dim;

   skip_comment_lines(input, '#');
   input >> ident; // 'elements'

   MFEM_VERIFY(ident == "elements", "invalid mesh file");
   input >> NumOfElements;
   elements.SetSize(NumOfElements);
   for (int j = 0; j < NumOfElements; j++)
   {
      elements[j] = ReadElement(input);
   }

   skip_comment_lines(input, '#');
   input >> ident; // 'boundary'

   MFEM_VERIFY(ident == "boundary", "invalid mesh file");
   input >> NumOfBdrElements;
   boundary.SetSize(NumOfBdrElements);
   for (int j = 0; j < NumOfBdrElements; j++)
   {
      boundary[j] = ReadElement(input);
   }

   skip_comment_lines(input, '#');
   input >> ident;

   if (ident == "vertex_parents" && mfem_v11)
   {
      ncmesh = new NCMesh(this, &input);
      // NOTE: the constructor above will call LoadVertexParents

      skip_comment_lines(input, '#');
      input >> ident;

      if (ident == "coarse_elements")
      {
         ncmesh->LoadCoarseElements(input);

         skip_comment_lines(input, '#');
         input >> ident;
      }
   }

   MFEM_VERIFY(ident == "vertices", "invalid mesh file");
   input >> NumOfVertices;
   vertices.SetSize(NumOfVertices);

   input >> ws >> ident;
   if (ident != "nodes")
   {
      // read the vertices
      spaceDim = atoi(ident.c_str());
      for (int j = 0; j < NumOfVertices; j++)
      {
         for (int i = 0; i < spaceDim; i++)
         {
            input >> vertices[j](i);
         }
      }

      // initialize vertex positions in NCMesh
      if (ncmesh) { ncmesh->SetVertexPositions(vertices); }
   }
   else
   {
      // prepare to read the nodes
      input >> ws;
      curved = 1;
   }
}

void Mesh::ReadLineMesh(std::istream &input)
{
   int j,p1,p2,a;

   Dim = 1;

   input >> NumOfVertices;
   vertices.SetSize(NumOfVertices);
   // Sets vertices and the corresponding coordinates
   for (j = 0; j < NumOfVertices; j++)
   {
      input >> vertices[j](0);
   }

   input >> NumOfElements;
   elements.SetSize(NumOfElements);
   // Sets elements and the corresponding indices of vertices
   for (j = 0; j < NumOfElements; j++)
   {
      input >> a >> p1 >> p2;
      elements[j] = new Segment(p1-1, p2-1, a);
   }

   int ind[1];
   input >> NumOfBdrElements;
   boundary.SetSize(NumOfBdrElements);
   for (j = 0; j < NumOfBdrElements; j++)
   {
      input >> a >> ind[0];
      ind[0]--;
      boundary[j] = new Point(ind,a);
   }
}

void Mesh::ReadNetgen2DMesh(std::istream &input, int &curved)
{
   int ints[32], attr, n;

   // Read planar mesh in Netgen format.
   Dim = 2;

   // Read the boundary elements.
   input >> NumOfBdrElements;
   boundary.SetSize(NumOfBdrElements);
   for (int i = 0; i < NumOfBdrElements; i++)
   {
      input >> attr
            >> ints[0] >> ints[1];
      ints[0]--; ints[1]--;
      boundary[i] = new Segment(ints, attr);
   }

   // Read the elements.
   input >> NumOfElements;
   elements.SetSize(NumOfElements);
   for (int i = 0; i < NumOfElements; i++)
   {
      input >> attr >> n;
      for (int j = 0; j < n; j++)
      {
         input >> ints[j];
         ints[j]--;
      }
      switch (n)
      {
         case 2:
            elements[i] = new Segment(ints, attr);
            break;
         case 3:
            elements[i] = new Triangle(ints, attr);
            break;
         case 4:
            elements[i] = new Quadrilateral(ints, attr);
            break;
      }
   }

   if (!curved)
   {
      // Read the vertices.
      input >> NumOfVertices;
      vertices.SetSize(NumOfVertices);
      for (int i = 0; i < NumOfVertices; i++)
         for (int j = 0; j < Dim; j++)
         {
            input >> vertices[i](j);
         }
   }
   else
   {
      input >> NumOfVertices;
      vertices.SetSize(NumOfVertices);
      input >> ws;
   }
}

void Mesh::ReadNetgen3DMesh(std::istream &input)
{
   int ints[32], attr;

   // Read a Netgen format mesh of tetrahedra.
   Dim = 3;

   // Read the vertices
   input >> NumOfVertices;

   vertices.SetSize(NumOfVertices);
   for (int i = 0; i < NumOfVertices; i++)
      for (int j = 0; j < Dim; j++)
      {
         input >> vertices[i](j);
      }

   // Read the elements
   input >> NumOfElements;
   elements.SetSize(NumOfElements);
   for (int i = 0; i < NumOfElements; i++)
   {
      input >> attr;
      for (int j = 0; j < 4; j++)
      {
         input >> ints[j];
         ints[j]--;
      }
#ifdef MFEM_USE_MEMALLOC
      Tetrahedron *tet;
      tet = TetMemory.Alloc();
      tet->SetVertices(ints);
      tet->SetAttribute(attr);
      elements[i] = tet;
#else
      elements[i] = new Tetrahedron(ints, attr);
#endif
   }

   // Read the boundary information.
   input >> NumOfBdrElements;
   boundary.SetSize(NumOfBdrElements);
   for (int i = 0; i < NumOfBdrElements; i++)
   {
      input >> attr;
      for (int j = 0; j < 3; j++)
      {
         input >> ints[j];
         ints[j]--;
      }
      boundary[i] = new Triangle(ints, attr);
   }
}

void Mesh::ReadTrueGridMesh(std::istream &input)
{
   int i, j, ints[32], attr;
   const int buflen = 1024;
   char buf[buflen];

   // TODO: find the actual dimension
   Dim = 3;

   if (Dim == 2)
   {
      int vari;
      double varf;

      input >> vari >> NumOfVertices >> vari >> vari >> NumOfElements;
      input.getline(buf, buflen);
      input.getline(buf, buflen);
      input >> vari;
      input.getline(buf, buflen);
      input.getline(buf, buflen);
      input.getline(buf, buflen);

      // Read the vertices.
      vertices.SetSize(NumOfVertices);
      for (i = 0; i < NumOfVertices; i++)
      {
         input >> vari >> varf >> vertices[i](0) >> vertices[i](1);
         input.getline(buf, buflen);
      }

      // Read the elements.
      elements.SetSize(NumOfElements);
      for (i = 0; i < NumOfElements; i++)
      {
         input >> vari >> attr;
         for (j = 0; j < 4; j++)
         {
            input >> ints[j];
            ints[j]--;
         }
         input.getline(buf, buflen);
         input.getline(buf, buflen);
         elements[i] = new Quadrilateral(ints, attr);
      }
   }
   else if (Dim == 3)
   {
      int vari;
      double varf;
      input >> vari >> NumOfVertices >> NumOfElements;
      input.getline(buf, buflen);
      input.getline(buf, buflen);
      input >> vari >> vari >> NumOfBdrElements;
      input.getline(buf, buflen);
      input.getline(buf, buflen);
      input.getline(buf, buflen);
      // Read the vertices.
      vertices.SetSize(NumOfVertices);
      for (i = 0; i < NumOfVertices; i++)
      {
         input >> vari >> varf >> vertices[i](0) >> vertices[i](1)
               >> vertices[i](2);
         input.getline(buf, buflen);
      }
      // Read the elements.
      elements.SetSize(NumOfElements);
      for (i = 0; i < NumOfElements; i++)
      {
         input >> vari >> attr;
         for (j = 0; j < 8; j++)
         {
            input >> ints[j];
            ints[j]--;
         }
         input.getline(buf, buflen);
         elements[i] = new Hexahedron(ints, attr);
      }
      // Read the boundary elements.
      boundary.SetSize(NumOfBdrElements);
      for (i = 0; i < NumOfBdrElements; i++)
      {
         input >> attr;
         for (j = 0; j < 4; j++)
         {
            input >> ints[j];
            ints[j]--;
         }
         input.getline(buf, buflen);
         boundary[i] = new Quadrilateral(ints, attr);
      }
   }
}

void Mesh::ReadVTKMesh(std::istream &input, int &curved, int &read_gf)
{
   int i, j, n, attr;

   string buff;
   getline(input, buff); // comment line
   getline(input, buff);
   if (!buff.empty() && buff[buff.size()-1] == '\r') { buff.erase(buff.size()-1); }
   if (buff != "ASCII")
   {
      MFEM_ABORT("VTK mesh is not in ASCII format!");
      return;
   }
   getline(input, buff);
   if (!buff.empty() && buff[buff.size()-1] == '\r') { buff.erase(buff.size()-1); }
   if (buff != "DATASET UNSTRUCTURED_GRID")
   {
      MFEM_ABORT("VTK mesh is not UNSTRUCTURED_GRID!");
      return;
   }

   // Read the points, skipping optional sections such as the FIELD data from
   // VisIt's VTK export (or from Mesh::PrintVTK with field_data==1).
   do
   {
      input >> buff;
      if (!input.good())
      {
         MFEM_ABORT("VTK mesh does not have POINTS data!");
      }
   }
   while (buff != "POINTS");
   int np = 0;
   Vector points;
   {
      input >> np >> ws;
      points.SetSize(3*np);
      getline(input, buff); // "double"
      for (i = 0; i < points.Size(); i++)
      {
         input >> points(i);
      }
   }

   // Read the cells
   NumOfElements = n = 0;
   Array<int> cells_data;
   input >> ws >> buff;
   if (buff == "CELLS")
   {
      input >> NumOfElements >> n >> ws;
      cells_data.SetSize(n);
      for (i = 0; i < n; i++)
      {
         input >> cells_data[i];
      }
   }

   // Read the cell types
   Dim = 0;
   int order = 1;
   input >> ws >> buff;
   if (buff == "CELL_TYPES")
   {
      input >> NumOfElements;
      elements.SetSize(NumOfElements);
      for (j = i = 0; i < NumOfElements; i++)
      {
         int ct;
         input >> ct;
         switch (ct)
         {
            case 5:   // triangle
               Dim = 2;
               elements[i] = new Triangle(&cells_data[j+1]);
               break;
            case 9:   // quadrilateral
               Dim = 2;
               elements[i] = new Quadrilateral(&cells_data[j+1]);
               break;
            case 10:  // tetrahedron
               Dim = 3;
#ifdef MFEM_USE_MEMALLOC
               elements[i] = TetMemory.Alloc();
               elements[i]->SetVertices(&cells_data[j+1]);
#else
               elements[i] = new Tetrahedron(&cells_data[j+1]);
#endif
               break;
            case 12:  // hexahedron
               Dim = 3;
               elements[i] = new Hexahedron(&cells_data[j+1]);
               break;

            case 22:  // quadratic triangle
               Dim = 2;
               order = 2;
               elements[i] = new Triangle(&cells_data[j+1]);
               break;
            case 28:  // biquadratic quadrilateral
               Dim = 2;
               order = 2;
               elements[i] = new Quadrilateral(&cells_data[j+1]);
               break;
            case 24:  // quadratic tetrahedron
               Dim = 3;
               order = 2;
#ifdef MFEM_USE_MEMALLOC
               elements[i] = TetMemory.Alloc();
               elements[i]->SetVertices(&cells_data[j+1]);
#else
               elements[i] = new Tetrahedron(&cells_data[j+1]);
#endif
               break;
            case 29:  // triquadratic hexahedron
               Dim = 3;
               order = 2;
               elements[i] = new Hexahedron(&cells_data[j+1]);
               break;
            default:
               MFEM_ABORT("VTK mesh : cell type " << ct << " is not supported!");
               return;
         }
         j += cells_data[j] + 1;
      }
   }

   // Read attributes
   streampos sp = input.tellg();
   input >> ws >> buff;
   if (buff == "CELL_DATA")
   {
      input >> n >> ws;
      getline(input, buff);
      if (!buff.empty() && buff[buff.size()-1] == '\r') { buff.erase(buff.size()-1); }
      // "SCALARS material dataType numComp"
      if (!strncmp(buff.c_str(), "SCALARS material", 16))
      {
         getline(input, buff); // "LOOKUP_TABLE default"
         for (i = 0; i < NumOfElements; i++)
         {
            input >> attr;
            elements[i]->SetAttribute(attr);
         }
      }
      else
      {
         input.seekg(sp);
      }
   }
   else
   {
      input.seekg(sp);
   }

   if (order == 1)
   {
      cells_data.DeleteAll();
      NumOfVertices = np;
      vertices.SetSize(np);
      for (i = 0; i < np; i++)
      {
         vertices[i](0) = points(3*i+0);
         vertices[i](1) = points(3*i+1);
         vertices[i](2) = points(3*i+2);
      }
      points.Destroy();

      // No boundary is defined in a VTK mesh
      NumOfBdrElements = 0;
   }
   else if (order == 2)
   {
      curved = 1;

      // generate new enumeration for the vertices
      Array<int> pts_dof(np);
      pts_dof = -1;
      for (n = i = 0; i < NumOfElements; i++)
      {
         int *v = elements[i]->GetVertices();
         int nv = elements[i]->GetNVertices();
         for (j = 0; j < nv; j++)
            if (pts_dof[v[j]] == -1)
            {
               pts_dof[v[j]] = n++;
            }
      }
      // keep the original ordering of the vertices
      for (n = i = 0; i < np; i++)
         if (pts_dof[i] != -1)
         {
            pts_dof[i] = n++;
         }
      // update the element vertices
      for (i = 0; i < NumOfElements; i++)
      {
         int *v = elements[i]->GetVertices();
         int nv = elements[i]->GetNVertices();
         for (j = 0; j < nv; j++)
         {
            v[j] = pts_dof[v[j]];
         }
      }
      // Define the 'vertices' from the 'points' through the 'pts_dof' map
      NumOfVertices = n;
      vertices.SetSize(n);
      for (i = 0; i < np; i++)
      {
         if ((j = pts_dof[i]) != -1)
         {
            vertices[j](0) = points(3*i+0);
            vertices[j](1) = points(3*i+1);
            vertices[j](2) = points(3*i+2);
         }
      }

      // No boundary is defined in a VTK mesh
      NumOfBdrElements = 0;

      // Generate faces and edges so that we can define quadratic
      // FE space on the mesh

      // Generate faces
      if (Dim > 2)
      {
         GetElementToFaceTable();
         GenerateFaces();
      }
      else
      {
         NumOfFaces = 0;
      }

      // Generate edges
      el_to_edge = new Table;
      NumOfEdges = GetElementToEdgeTable(*el_to_edge, be_to_edge);
      if (Dim == 2)
      {
         GenerateFaces();   // 'Faces' in 2D refers to the edges
      }

      // Define quadratic FE space
      FiniteElementCollection *fec = new QuadraticFECollection;
      FiniteElementSpace *fes = new FiniteElementSpace(this, fec, Dim);
      Nodes = new GridFunction(fes);
      Nodes->MakeOwner(fec); // Nodes will destroy 'fec' and 'fes'
      own_nodes = 1;

      // Map vtk points to edge/face/element dofs
      Array<int> dofs;
      for (n = i = 0; i < NumOfElements; i++)
      {
         fes->GetElementDofs(i, dofs);
         const int *vtk_mfem;
         switch (elements[i]->GetGeometryType())
         {
            case Geometry::TRIANGLE:
            case Geometry::SQUARE:
               vtk_mfem = vtk_quadratic_hex; break; // identity map
            case Geometry::TETRAHEDRON:
               vtk_mfem = vtk_quadratic_tet; break;
            case Geometry::CUBE:
            default:
               vtk_mfem = vtk_quadratic_hex; break;
         }

         for (n++, j = 0; j < dofs.Size(); j++, n++)
         {
            if (pts_dof[cells_data[n]] == -1)
            {
               pts_dof[cells_data[n]] = dofs[vtk_mfem[j]];
            }
            else
            {
               if (pts_dof[cells_data[n]] != dofs[vtk_mfem[j]])
               {
                  MFEM_ABORT("VTK mesh : inconsistent quadratic mesh!");
               }
            }
         }
      }

      // Define the 'Nodes' from the 'points' through the 'pts_dof' map
      for (i = 0; i < np; i++)
      {
         dofs.SetSize(1);
         if ((dofs[0] = pts_dof[i]) != -1)
         {
            fes->DofsToVDofs(dofs);
            for (j = 0; j < dofs.Size(); j++)
            {
               (*Nodes)(dofs[j]) = points(3*i+j);
            }
         }
      }

      read_gf = 0;
   }
}

void Mesh::ReadNURBSMesh(std::istream &input, int &curved, int &read_gf)
{
   NURBSext = new NURBSExtension(input);

   Dim              = NURBSext->Dimension();
   NumOfVertices    = NURBSext->GetNV();
   NumOfElements    = NURBSext->GetNE();
   NumOfBdrElements = NURBSext->GetNBE();

   NURBSext->GetElementTopo(elements);
   NURBSext->GetBdrElementTopo(boundary);

   vertices.SetSize(NumOfVertices);
   curved = 1;
   if (NURBSext->HavePatches())
   {
      NURBSFECollection  *fec = new NURBSFECollection(NURBSext->GetOrder());
      FiniteElementSpace *fes = new FiniteElementSpace(this, fec, Dim,
                                                       Ordering::byVDIM);
      Nodes = new GridFunction(fes);
      Nodes->MakeOwner(fec);
      NURBSext->SetCoordsFromPatches(*Nodes);
      own_nodes = 1;
      read_gf = 0;
      int vd = Nodes->VectorDim();
      for (int i = 0; i < vd; i++)
      {
         Vector vert_val;
         Nodes->GetNodalValues(vert_val, i+1);
         for (int j = 0; j < NumOfVertices; j++)
         {
            vertices[j](i) = vert_val(j);
         }
      }
   }
   else
   {
      read_gf = 1;
   }
}

void Mesh::ReadInlineMesh(std::istream &input, int generate_edges)
{
   // Initialize to negative numbers so that we know if they've been set.  We're
   // using Element::POINT as our flag, since we're not going to make a 0D mesh,
   // ever.
   int nx = -1;
   int ny = -1;
   int nz = -1;
   double sx = -1.0;
   double sy = -1.0;
   double sz = -1.0;
   Element::Type type = Element::POINT;

   while (true)
   {
      skip_comment_lines(input, '#');
      // Break out if we reached the end of the file after gobbling up the
      // whitespace and comments after the last keyword.
      if (!input.good())
      {
         break;
      }

      // Read the next keyword
      std::string name;
      input >> name;
      input >> std::ws;
      // Make sure there's an equal sign
      MFEM_VERIFY(input.get() == '=',
                  "Inline mesh expected '=' after keyword " << name);
      input >> std::ws;

      if (name == "nx")
      {
         input >> nx;
      }
      else if (name == "ny")
      {
         input >> ny;
      }
      else if (name == "nz")
      {
         input >> nz;
      }
      else if (name == "sx")
      {
         input >> sx;
      }
      else if (name == "sy")
      {
         input >> sy;
      }
      else if (name == "sz")
      {
         input >> sz;
      }
      else if (name == "type")
      {
         std::string eltype;
         input >> eltype;
         if (eltype == "segment")
         {
            type = Element::SEGMENT;
         }
         else if (eltype == "quad")
         {
            type = Element::QUADRILATERAL;
         }
         else if (eltype == "tri")
         {
            type = Element::TRIANGLE;
         }
         else if (eltype == "hex")
         {
            type = Element::HEXAHEDRON;
         }
         else if (eltype == "tet")
         {
            type = Element::TETRAHEDRON;
         }
         else
         {
            MFEM_ABORT("unrecognized element type (read '" << eltype
                       << "') in inline mesh format.  "
                       "Allowed: segment, tri, tet, quad, hex");
         }
      }
      else
      {
         MFEM_ABORT("unrecognized keyword (" << name
                    << ") in inline mesh format.  "
                    "Allowed: nx, ny, nz, type, sx, sy, sz");
      }

      input >> std::ws;
      // Allow an optional semi-colon at the end of each line.
      if (input.peek() == ';')
      {
         input.get();
      }

      // Done reading file
      if (!input)
      {
         break;
      }
   }

   // Now make the mesh.
   if (type == Element::SEGMENT)
   {
      MFEM_VERIFY(nx > 0 && sx > 0.0,
                  "invalid 1D inline mesh format, all values must be "
                  "positive\n"
                  << "   nx = " << nx << "\n"
                  << "   sx = " << sx << "\n");
      Make1D(nx, sx);
   }
   else if (type == Element::TRIANGLE || type == Element::QUADRILATERAL)
   {
      MFEM_VERIFY(nx > 0 && ny > 0 && sx > 0.0 && sy > 0.0,
                  "invalid 2D inline mesh format, all values must be "
                  "positive\n"
                  << "   nx = " << nx << "\n"
                  << "   ny = " << ny << "\n"
                  << "   sx = " << sx << "\n"
                  << "   sy = " << sy << "\n");
      Make2D(nx, ny, type, generate_edges, sx, sy);
   }
   else if (type == Element::TETRAHEDRON || type == Element::HEXAHEDRON)
   {
      MFEM_VERIFY(nx > 0 && ny > 0 && nz > 0 &&
                  sx > 0.0 && sy > 0.0 && sz > 0.0,
                  "invalid 3D inline mesh format, all values must be "
                  "positive\n"
                  << "   nx = " << nx << "\n"
                  << "   ny = " << ny << "\n"
                  << "   nz = " << nz << "\n"
                  << "   sx = " << sx << "\n"
                  << "   sy = " << sy << "\n"
                  << "   sz = " << sz << "\n");
      Make3D(nx, ny, nz, type, generate_edges, sx, sy, sz);
   }
   else
   {
      MFEM_ABORT("For inline mesh, must specify an element type ="
                 " [segment, tri, quad, tet, hex]");
   }
   InitBaseGeom();
   return; // done with inline mesh construction
}

void Mesh::ReadGmshMesh(std::istream &input)
{
   string buff;
   double version;
   int binary, dsize;
   input >> version >> binary >> dsize;
   if (version < 2.2)
   {
      MFEM_ABORT("Gmsh file version < 2.2");
   }
   if (dsize != sizeof(double))
   {
      MFEM_ABORT("Gmsh file : dsize != sizeof(double)");
   }
   getline(input, buff);
   // There is a number 1 in binary format
   if (binary)
   {
      int one;
      input.read(reinterpret_cast<char*>(&one), sizeof(one));
      if (one != 1)
      {
         MFEM_ABORT("Gmsh file : wrong binary format");
      }
   }

   // A map between a serial number of the vertex and its number in the file
   // (there may be gaps in the numbering, and also Gmsh enumerates vertices
   // starting from 1, not 0)
   map<int, int> vertices_map;
   // Read the lines of the mesh file. If we face specific keyword, we'll treat
   // the section.
   while (input >> buff)
   {
      if (buff == "$Nodes") // reading mesh vertices
      {
         input >> NumOfVertices;
         getline(input, buff);
         vertices.SetSize(NumOfVertices);
         int serial_number;
         const int gmsh_dim = 3; // Gmsh always outputs 3 coordinates
         double coord[gmsh_dim];
         for (int ver = 0; ver < NumOfVertices; ++ver)
         {
            if (binary)
            {
               input.read(reinterpret_cast<char*>(&serial_number), sizeof(int));
               input.read(reinterpret_cast<char*>(coord), gmsh_dim*sizeof(double));
            }
            else // ASCII
            {
               input >> serial_number;
               for (int ci = 0; ci < gmsh_dim; ++ci)
               {
                  input >> coord[ci];
               }
            }
            vertices[ver] = Vertex(coord, gmsh_dim);
            vertices_map[serial_number] = ver;
         }
         if (static_cast<int>(vertices_map.size()) != NumOfVertices)
         {
            MFEM_ABORT("Gmsh file : vertices indices are not unique");
         }
      } // section '$Nodes'
      else if (buff == "$Elements") // reading mesh elements
      {
         int num_of_all_elements;
         input >> num_of_all_elements;
         // = NumOfElements + NumOfBdrElements + (maybe, PhysicalPoints)
         getline(input, buff);

         int serial_number; // serial number of an element
         int type_of_element; // ID describing a type of a mesh element
         int n_tags; // number of different tags describing an element
         int phys_domain; // element's attribute
         int elem_domain; // another element's attribute (rarely used)
         int n_partitions; // number of partitions where an element takes place

         // number of nodes for each type of Gmsh elements, type is the index of
         // the array + 1
         int nodes_of_gmsh_element[] =
         {
            2, // 2-node line.
            3, // 3-node triangle.
            4, // 4-node quadrangle.
            4, // 4-node tetrahedron.
            8, // 8-node hexahedron.
            6, // 6-node prism.
            5, // 5-node pyramid.
            3, /* 3-node second order line (2 nodes associated with the vertices
                    and 1 with the edge). */
            6, /* 6-node second order triangle (3 nodes associated with the
                    vertices and 3 with the edges). */
            9, /* 9-node second order quadrangle (4 nodes associated with the
                    vertices, 4 with the edges and 1 with the face). */
            10,/* 10-node second order tetrahedron (4 nodes associated with the
                     vertices and 6 with the edges). */
            27,/* 27-node second order hexahedron (8 nodes associated with the
                     vertices, 12 with the edges, 6 with the faces and 1 with
                     the volume). */
            18,/* 18-node second order prism (6 nodes associated with the
                     vertices, 9 with the edges and 3 with the quadrangular
                     faces). */
            14,/* 14-node second order pyramid (5 nodes associated with the
                     vertices, 8 with the edges and 1 with the quadrangular
                     face). */
            1, // 1-node point.
            8, /* 8-node second order quadrangle (4 nodes associated with the
                    vertices and 4 with the edges). */
            20,/* 20-node second order hexahedron (8 nodes associated with the
                     vertices and 12 with the edges). */
            15,/* 15-node second order prism (6 nodes associated with the
                     vertices and 9 with the edges). */
            13,/* 13-node second order pyramid (5 nodes associated with the
                     vertices and 8 with the edges). */
            9, /* 9-node third order incomplete triangle (3 nodes associated
                    with the vertices, 6 with the edges) */
            10,/* 10-node third order triangle (3 nodes associated with the
                     vertices, 6 with the edges, 1 with the face) */
            12,/* 12-node fourth order incomplete triangle (3 nodes associated
                     with the vertices, 9 with the edges) */
            15,/* 15-node fourth order triangle (3 nodes associated with the
                     vertices, 9 with the edges, 3 with the face) */
            15,/* 15-node fifth order incomplete triangle (3 nodes associated
                     with the vertices, 12 with the edges) */
            21,/* 21-node fifth order complete triangle (3 nodes associated with
                     the vertices, 12 with the edges, 6 with the face) */
            4, /* 4-node third order edge (2 nodes associated with the vertices,
                    2 internal to the edge) */
            5, /* 5-node fourth order edge (2 nodes associated with the
                    vertices, 3 internal to the edge) */
            6, /* 6-node fifth order edge (2 nodes associated with the vertices,
                    4 internal to the edge) */
            20 /* 20-node third order tetrahedron (4 nodes associated with the
                     vertices, 12 with the edges, 4 with the faces) */
         };

         vector<Element*> elements_0D, elements_1D, elements_2D, elements_3D;
         elements_0D.reserve(num_of_all_elements);
         elements_1D.reserve(num_of_all_elements);
         elements_2D.reserve(num_of_all_elements);
         elements_3D.reserve(num_of_all_elements);

         if (binary)
         {
            int n_elem_part = 0; // partial sum of elements that are read
            const int header_size = 3;
            // header consists of 3 numbers: type of the element, number of
            // elements of this type, and number of tags
            int header[header_size];
            int n_elem_one_type; // number of elements of a specific type

            while (n_elem_part < num_of_all_elements)
            {
               input.read(reinterpret_cast<char*>(header),
                          header_size*sizeof(int));
               type_of_element = header[0];
               n_elem_one_type = header[1];
               n_tags          = header[2];

               n_elem_part += n_elem_one_type;

               const int n_elem_nodes = nodes_of_gmsh_element[type_of_element-1];
               vector<int> data(1+n_tags+n_elem_nodes);
               for (int el = 0; el < n_elem_one_type; ++el)
               {
                  input.read(reinterpret_cast<char*>(&data[0]),
                             data.size()*sizeof(int));
                  int dd = 0; // index for data array
                  serial_number = data[dd++];
                  // physical domain - the most important value (to distinguish
                  // materials with different properties)
                  phys_domain = (n_tags > 0) ? data[dd++] : 0;
                  // elementary domain - to distinguish different geometrical
                  // domains (typically, it's used rarely)
                  elem_domain = (n_tags > 1) ? data[dd++] : 0;
                  // the number of tags is bigger than 2 if there are some
                  // partitions (domain decompositions)
                  n_partitions = (n_tags > 2) ? data[dd++] : 0;
                  // we currently just skip the partitions if they exist, and go
                  // directly to vertices describing the mesh element
                  vector<int> vert_indices(n_elem_nodes);
                  for (int vi = 0; vi < n_elem_nodes; ++vi)
                  {
                     map<int, int>::const_iterator it =
                        vertices_map.find(data[1+n_tags+vi]);
                     if (it == vertices_map.end())
                     {
                        MFEM_ABORT("Gmsh file : vertex index doesn't exist");
                     }
                     vert_indices[vi] = it->second;
                  }

                  // non-positive attributes are not allowed in MFEM
                  if (phys_domain <= 0)
                  {
                     MFEM_ABORT("Non-positive element attribute in Gmsh mesh!");
                  }

                  // initialize the mesh element
                  switch (type_of_element)
                  {
                     case 1: // 2-node line
                     {
                        elements_1D.push_back(
                           new Segment(&vert_indices[0], phys_domain));
                        break;
                     }
                     case 2: // 3-node triangle
                     {
                        elements_2D.push_back(
                           new Triangle(&vert_indices[0], phys_domain));
                        break;
                     }
                     case 3: // 4-node quadrangle
                     {
                        elements_2D.push_back(
                           new Quadrilateral(&vert_indices[0], phys_domain));
                        break;
                     }
                     case 4: // 4-node tetrahedron
                     {
                        elements_3D.push_back(
                           new Tetrahedron(&vert_indices[0], phys_domain));
                        break;
                     }
                     case 5: // 8-node hexahedron
                     {
                        elements_3D.push_back(
                           new Hexahedron(&vert_indices[0], phys_domain));
                        break;
                     }
                     case 15: // 1-node point
                     {
                        elements_0D.push_back(
                           new Point(&vert_indices[0], phys_domain));
                        break;
                     }
                     default: // any other element
                        MFEM_WARNING("Unsupported Gmsh element type.");
                        break;

                  } // switch (type_of_element)
               } // el (elements of one type)
            } // all elements
         } // if binary
         else // ASCII
         {
            for (int el = 0; el < num_of_all_elements; ++el)
            {
               input >> serial_number >> type_of_element >> n_tags;
               vector<int> data(n_tags);
               for (int i = 0; i < n_tags; ++i) { input >> data[i]; }
               // physical domain - the most important value (to distinguish
               // materials with different properties)
               phys_domain = (n_tags > 0) ? data[0] : 0;
               // elementary domain - to distinguish different geometrical
               // domains (typically, it's used rarely)
               elem_domain = (n_tags > 1) ? data[1] : 0;
               // the number of tags is bigger than 2 if there are some
               // partitions (domain decompositions)
               n_partitions = (n_tags > 2) ? data[2] : 0;
               // we currently just skip the partitions if they exist, and go
               // directly to vertices describing the mesh element
               const int n_elem_nodes = nodes_of_gmsh_element[type_of_element-1];
               vector<int> vert_indices(n_elem_nodes);
               int index;
               for (int vi = 0; vi < n_elem_nodes; ++vi)
               {
                  input >> index;
                  map<int, int>::const_iterator it = vertices_map.find(index);
                  if (it == vertices_map.end())
                  {
                     MFEM_ABORT("Gmsh file : vertex index doesn't exist");
                  }
                  vert_indices[vi] = it->second;
               }

               // non-positive attributes are not allowed in MFEM
               if (phys_domain <= 0)
               {
                  MFEM_ABORT("Non-positive element attribute in Gmsh mesh!");
               }

               // initialize the mesh element
               switch (type_of_element)
               {
                  case 1: // 2-node line
                  {
                     elements_1D.push_back(
                        new Segment(&vert_indices[0], phys_domain));
                     break;
                  }
                  case 2: // 3-node triangle
                  {
                     elements_2D.push_back(
                        new Triangle(&vert_indices[0], phys_domain));
                     break;
                  }
                  case 3: // 4-node quadrangle
                  {
                     elements_2D.push_back(
                        new Quadrilateral(&vert_indices[0], phys_domain));
                     break;
                  }
                  case 4: // 4-node tetrahedron
                  {
                     elements_3D.push_back(
                        new Tetrahedron(&vert_indices[0], phys_domain));
                     break;
                  }
                  case 5: // 8-node hexahedron
                  {
                     elements_3D.push_back(
                        new Hexahedron(&vert_indices[0], phys_domain));
                     break;
                  }
                  case 15: // 1-node point
                  {
                     elements_0D.push_back(
                        new Point(&vert_indices[0], phys_domain));
                     break;
                  }
                  default: // any other element
                     MFEM_WARNING("Unsupported Gmsh element type.");
                     break;

               } // switch (type_of_element)
            } // el (all elements)
         } // if ASCII

         if (!elements_3D.empty())
         {
            Dim = 3;
            NumOfElements = elements_3D.size();
            elements.SetSize(NumOfElements);
            for (int el = 0; el < NumOfElements; ++el)
            {
               elements[el] = elements_3D[el];
            }
            NumOfBdrElements = elements_2D.size();
            boundary.SetSize(NumOfBdrElements);
            for (int el = 0; el < NumOfBdrElements; ++el)
            {
               boundary[el] = elements_2D[el];
            }
            // discard other elements
            for (size_t el = 0; el < elements_1D.size(); ++el)
            {
               delete elements_1D[el];
            }
            for (size_t el = 0; el < elements_0D.size(); ++el)
            {
               delete elements_0D[el];
            }
         }
         else if (!elements_2D.empty())
         {
            Dim = 2;
            NumOfElements = elements_2D.size();
            elements.SetSize(NumOfElements);
            for (int el = 0; el < NumOfElements; ++el)
            {
               elements[el] = elements_2D[el];
            }
            NumOfBdrElements = elements_1D.size();
            boundary.SetSize(NumOfBdrElements);
            for (int el = 0; el < NumOfBdrElements; ++el)
            {
               boundary[el] = elements_1D[el];
            }
            // discard other elements
            for (size_t el = 0; el < elements_0D.size(); ++el)
            {
               delete elements_0D[el];
            }
         }
         else if (!elements_1D.empty())
         {
            Dim = 1;
            NumOfElements = elements_1D.size();
            elements.SetSize(NumOfElements);
            for (int el = 0; el < NumOfElements; ++el)
            {
               elements[el] = elements_1D[el];
            }
            NumOfBdrElements = elements_0D.size();
            boundary.SetSize(NumOfBdrElements);
            for (int el = 0; el < NumOfBdrElements; ++el)
            {
               boundary[el] = elements_0D[el];
            }
         }
         else
         {
            MFEM_ABORT("Gmsh file : no elements found");
            return;
         }

         MFEM_CONTRACT_VAR(n_partitions);
         MFEM_CONTRACT_VAR(elem_domain);

      } // section '$Elements'
   } // we reach the end of the file
}

void Mesh::Load(std::istream &input, int generate_edges, int refine,
                bool fix_orientation)
{
   int i, j, curved = 0, read_gf = 1;

   if (!input)
   {
      MFEM_ABORT("Input stream is not open");
   }

   if (NumOfVertices != -1)
   {
      // Delete the elements.
      for (i = 0; i < NumOfElements; i++)
      {
         FreeElement(elements[i]);
      }
      elements.DeleteAll();
      NumOfElements = 0;

      // Delete the vertices.
      vertices.DeleteAll();
      NumOfVertices = 0;

      // Delete the boundary elements.
      for (i = 0; i < NumOfBdrElements; i++)
      {
         FreeElement(boundary[i]);
      }
      boundary.DeleteAll();
      NumOfBdrElements = 0;

      // Delete interior faces (if generated)
      for (i = 0; i < faces.Size(); i++)
      {
         FreeElement(faces[i]);
      }
      faces.DeleteAll();
      NumOfFaces = 0;

      faces_info.DeleteAll();

      // Delete the edges (if generated).
      DeleteTables();
      be_to_edge.DeleteAll();
      be_to_face.DeleteAll();
      NumOfEdges = 0;

      // TODO: make this a Destroy function
   }

   delete ncmesh;
   ncmesh = NULL;

   if (own_nodes) { delete Nodes; }
   Nodes = NULL;

   InitTables();
   spaceDim = 0;

   string mesh_type;
   input >> ws;
   getline(input, mesh_type);
   if (!mesh_type.empty() && mesh_type[mesh_type.size()-1] == '\r') { mesh_type.erase(mesh_type.size()-1); }

   bool mfem_v10 = (mesh_type == "MFEM mesh v1.0");
   bool mfem_v11 = (mesh_type == "MFEM mesh v1.1");

   if (mfem_v10 || mfem_v11) // MFEM's own mesh formats
   {
      ReadMFEMMesh(input, mfem_v11, curved);
   }
   else if (mesh_type == "linemesh") // 1D mesh
   {
      ReadLineMesh(input);
   }
   else if (mesh_type == "areamesh2" || mesh_type == "curved_areamesh2")
   {
      if (mesh_type == "curved_areamesh2")
      {
         curved = 1;
      }
      ReadNetgen2DMesh(input, curved);
   }
   else if (mesh_type == "NETGEN" || mesh_type == "NETGEN_Neutral_Format")
   {
      ReadNetgen3DMesh(input);
   }
   else if (mesh_type == "TrueGrid")
   {
      ReadTrueGridMesh(input);
   }
   else if (mesh_type == "# vtk DataFile Version 3.0" ||
            mesh_type == "# vtk DataFile Version 2.0") // VTK
   {
      ReadVTKMesh(input, curved, read_gf);
   }
   else if (mesh_type == "MFEM NURBS mesh v1.0")
   {
      ReadNURBSMesh(input, curved, read_gf);
   }
   else if (mesh_type == "MFEM INLINE mesh v1.0")
   {
      ReadInlineMesh(input, generate_edges);
      return; // done with inline mesh construction
   }
   else if (mesh_type == "$MeshFormat") // Gmsh
   {
      ReadGmshMesh(input);
   }
   else if (mesh_type.size() > 2 &&
            mesh_type[0] == 'C' && mesh_type[1] == 'D' && mesh_type[2] == 'F')
   {
      nifstream *mesh_input = dynamic_cast<nifstream *>(&input);
      if (mesh_input)
      {
#ifdef MFEM_USE_NETCDF
         ReadCubit(*mesh_input, curved, read_gf);
#else
         MFEM_ABORT("NetCDF support requires configuration with"
                    " MFEM_USE_NETCDF=YES");
         return;
#endif
      }
      else
      {
         MFEM_ABORT("Need to use mfem_ifstream with NetCDF");
         return;
      }
   }
   else
   {
      MFEM_ABORT("Unknown input mesh format: " << mesh_type);
      return;
   }

   // at this point the following should be defined:
   //  1) Dim
   //  2) NumOfElements, elements
   //  3) NumOfBdrElements, boundary
   //  4) NumOfVertices, with allocated space in vertices
   //  5) curved
   //  5a) if curved == 0, vertices must be defined
   //  5b) if curved != 0 and read_gf != 0,
   //         'input' must point to a GridFunction
   //  5c) if curved != 0 and read_gf == 0,
   //         vertices and Nodes must be defined

   if (spaceDim == 0)
   {
      spaceDim = Dim;
   }

   InitBaseGeom();

   // set the mesh type ('meshgen')
   SetMeshGen();

   if (NumOfBdrElements == 0 && Dim > 2)
   {
      // in 3D, generate boundary elements before we 'MarkForRefinement'
      GetElementToFaceTable();
      GenerateFaces();
      GenerateBoundaryElements();
   }

   if (!curved)
   {
      // check and fix element orientation
      CheckElementOrientation(fix_orientation);

      if (refine)
      {
         MarkForRefinement();
      }
   }

   if (Dim == 1)
   {
      GenerateFaces();
   }

   // generate the faces
   if (Dim > 2)
   {
      GetElementToFaceTable();
      GenerateFaces();
      // check and fix boundary element orientation
      if ( !(curved && (meshgen & 1)) )
      {
         CheckBdrElementOrientation();
      }
   }
   else
   {
      NumOfFaces = 0;
   }

   // generate edges if requested
   if (Dim > 1 && generate_edges == 1)
   {
      // el_to_edge may already be allocated (P2 VTK meshes)
      if (!el_to_edge) { el_to_edge = new Table; }
      NumOfEdges = GetElementToEdgeTable(*el_to_edge, be_to_edge);
      if (Dim == 2)
      {
         GenerateFaces(); // 'Faces' in 2D refers to the edges
         if (NumOfBdrElements == 0)
         {
            GenerateBoundaryElements();
         }
         // check and fix boundary element orientation
         if ( !(curved && (meshgen & 1)) )
         {
            CheckBdrElementOrientation();
         }
      }
   }
   else
   {
      NumOfEdges = 0;
   }

   if (ncmesh)
   {
      // tell NCMesh the numbering of edges/faces
      ncmesh->OnMeshUpdated(this);

      // update faces_info with NC relations
      GenerateNCFaceInfo();
   }

   // generate the arrays 'attributes' and ' bdr_attributes'
   SetAttributes();

   if (curved)
   {
      if (read_gf)
      {
         Nodes = new GridFunction(this, input);
         own_nodes = 1;
         spaceDim = Nodes->VectorDim();
         // Set the 'vertices' from the 'Nodes'
         for (i = 0; i < spaceDim; i++)
         {
            Vector vert_val;
            Nodes->GetNodalValues(vert_val, i+1);
            for (j = 0; j < NumOfVertices; j++)
            {
               vertices[j](i) = vert_val(j);
            }
         }
      }

      // Check orientation and mark edges; only for triangles / tets
      if (meshgen & 1)
      {
         DSTable *old_v_to_v = NULL;
         Table *old_elem_vert = NULL;
         if (fix_orientation || refine)
         {
            PrepareNodeReorder(&old_v_to_v, &old_elem_vert);
         }

         // check orientation and mark for refinement using just vertices
         // (i.e. higher order curvature is not used)
         CheckElementOrientation(fix_orientation);
         if (refine)
         {
            MarkForRefinement();   // changes topology!
         }

         if (fix_orientation || refine)
         {
            DoNodeReorder(old_v_to_v, old_elem_vert);
            delete old_elem_vert;
            delete old_v_to_v;
         }

         Nodes->FESpace()->RebuildElementToDofTable();

         // TODO: maybe introduce Mesh::NODE_REORDER operation and FESpace::
         // NodeReorderMatrix and do Nodes->Update() instead of DoNodeReorder?
      }
   }

   if (ncmesh) { ncmesh->spaceDim = spaceDim; }
}

Mesh::Mesh(Mesh *mesh_array[], int num_pieces)
{
   int      i, j, ie, ib, iv, *v, nv;
   Element *el;
   Mesh    *m;

   Init();
   InitTables();

   Dim = mesh_array[0]->Dimension();
   spaceDim = mesh_array[0]->SpaceDimension();

   BaseGeom = mesh_array[0]->BaseGeom;
   BaseBdrGeom = mesh_array[0]->BaseBdrGeom;

   if (mesh_array[0]->NURBSext)
   {
      // assuming the pieces form a partition of a NURBS mesh
      NURBSext = new NURBSExtension(mesh_array, num_pieces);

      NumOfVertices = NURBSext->GetNV();
      NumOfElements = NURBSext->GetNE();

      NURBSext->GetElementTopo(elements);

      // NumOfBdrElements = NURBSext->GetNBE();
      // NURBSext->GetBdrElementTopo(boundary);

      Array<int> lvert_vert, lelem_elem;

      // Here, for visualization purposes, we copy the boundary elements from
      // the individual pieces which include the interior boundaries.  This
      // creates 'boundary' array that is different from the one generated by
      // the NURBSExtension which, in particular, makes the boundary-dof table
      // invalid. This, in turn, causes GetBdrElementTransformation to not
      // function properly.
      NumOfBdrElements = 0;
      for (i = 0; i < num_pieces; i++)
      {
         NumOfBdrElements += mesh_array[i]->GetNBE();
      }
      boundary.SetSize(NumOfBdrElements);
      vertices.SetSize(NumOfVertices);
      ib = 0;
      for (i = 0; i < num_pieces; i++)
      {
         m = mesh_array[i];
         m->NURBSext->GetVertexLocalToGlobal(lvert_vert);
         m->NURBSext->GetElementLocalToGlobal(lelem_elem);
         // copy the element attributes
         for (j = 0; j < m->GetNE(); j++)
         {
            elements[lelem_elem[j]]->SetAttribute(m->GetAttribute(j));
         }
         // copy the boundary
         for (j = 0; j < m->GetNBE(); j++)
         {
            el = m->GetBdrElement(j)->Duplicate(this);
            v  = el->GetVertices();
            nv = el->GetNVertices();
            for (int k = 0; k < nv; k++)
            {
               v[k] = lvert_vert[v[k]];
            }
            boundary[ib++] = el;
         }
         // copy the vertices
         for (j = 0; j < m->GetNV(); j++)
         {
            vertices[lvert_vert[j]].SetCoords(m->GetVertex(j));
         }
      }
   }
   else // not a NURBS mesh
   {
      NumOfElements    = 0;
      NumOfBdrElements = 0;
      NumOfVertices    = 0;
      for (i = 0; i < num_pieces; i++)
      {
         m = mesh_array[i];
         NumOfElements    += m->GetNE();
         NumOfBdrElements += m->GetNBE();
         NumOfVertices    += m->GetNV();
      }
      elements.SetSize(NumOfElements);
      boundary.SetSize(NumOfBdrElements);
      vertices.SetSize(NumOfVertices);
      ie = ib = iv = 0;
      for (i = 0; i < num_pieces; i++)
      {
         m = mesh_array[i];
         // copy the elements
         for (j = 0; j < m->GetNE(); j++)
         {
            el = m->GetElement(j)->Duplicate(this);
            v  = el->GetVertices();
            nv = el->GetNVertices();
            for (int k = 0; k < nv; k++)
            {
               v[k] += iv;
            }
            elements[ie++] = el;
         }
         // copy the boundary elements
         for (j = 0; j < m->GetNBE(); j++)
         {
            el = m->GetBdrElement(j)->Duplicate(this);
            v  = el->GetVertices();
            nv = el->GetNVertices();
            for (int k = 0; k < nv; k++)
            {
               v[k] += iv;
            }
            boundary[ib++] = el;
         }
         // copy the vertices
         for (j = 0; j < m->GetNV(); j++)
         {
            vertices[iv++].SetCoords(m->GetVertex(j));
         }
      }
   }

   // set the mesh type ('meshgen')
   meshgen = 0;
   for (i = 0; i < num_pieces; i++)
   {
      meshgen |= mesh_array[i]->MeshGenerator();
   }

   // generate faces
   if (Dim > 2)
   {
      GetElementToFaceTable();
      GenerateFaces();
   }
   else
   {
      NumOfFaces = 0;
   }

   // generate edges
   if (Dim > 1)
   {
      el_to_edge = new Table;
      NumOfEdges = GetElementToEdgeTable(*el_to_edge, be_to_edge);
      if (Dim == 2)
      {
         GenerateFaces();   // 'Faces' in 2D refers to the edges
      }
   }
   else
   {
      NumOfEdges = 0;
   }

   // generate the arrays 'attributes' and ' bdr_attributes'
   SetAttributes();

   // copy the nodes (curvilinear meshes)
   GridFunction *g = mesh_array[0]->GetNodes();
   if (g)
   {
      Array<GridFunction *> gf_array(num_pieces);
      for (i = 0; i < num_pieces; i++)
      {
         gf_array[i] = mesh_array[i]->GetNodes();
      }
      Nodes = new GridFunction(this, gf_array, num_pieces);
      own_nodes = 1;
   }

#ifdef MFEM_DEBUG
   CheckElementOrientation(false);
   CheckBdrElementOrientation(false);
#endif
}

void Mesh::KnotInsert(Array<KnotVector *> &kv)
{
   if (NURBSext == NULL)
   {
      mfem_error("Mesh::KnotInsert : Not a NURBS mesh!");
   }

   if (kv.Size() != NURBSext->GetNKV())
   {
      mfem_error("Mesh::KnotInsert : KnotVector array size mismatch!");
   }

   NURBSext->ConvertToPatches(*Nodes);

   NURBSext->KnotInsert(kv);

   UpdateNURBS();
}

void Mesh::NURBSUniformRefinement()
{
   // do not check for NURBSext since this method is protected
   NURBSext->ConvertToPatches(*Nodes);

   NURBSext->UniformRefinement();

   last_operation = Mesh::REFINE;
   sequence++;

   UpdateNURBS();
}

void Mesh::DegreeElevate(int t)
{
   if (NURBSext == NULL)
   {
      mfem_error("Mesh::DegreeElevate : Not a NURBS mesh!");
   }

   NURBSext->ConvertToPatches(*Nodes);

   NURBSext->DegreeElevate(t);

   NURBSFECollection *nurbs_fec =
      dynamic_cast<NURBSFECollection *>(Nodes->OwnFEC());
   if (!nurbs_fec)
   {
      mfem_error("Mesh::DegreeElevate");
   }
   nurbs_fec->UpdateOrder(nurbs_fec->GetOrder() + t);

   UpdateNURBS();
}

void Mesh::UpdateNURBS()
{
   NURBSext->SetKnotsFromPatches();

   Dim = NURBSext->Dimension();
   spaceDim = Dim;

   if (NumOfElements != NURBSext->GetNE())
   {
      for (int i = 0; i < elements.Size(); i++)
      {
         FreeElement(elements[i]);
      }
      NumOfElements = NURBSext->GetNE();
      NURBSext->GetElementTopo(elements);
   }

   if (NumOfBdrElements != NURBSext->GetNBE())
   {
      for (int i = 0; i < boundary.Size(); i++)
      {
         FreeElement(boundary[i]);
      }
      NumOfBdrElements = NURBSext->GetNBE();
      NURBSext->GetBdrElementTopo(boundary);
   }

   Nodes->FESpace()->Update();
   Nodes->Update();
   NURBSext->SetCoordsFromPatches(*Nodes);

   if (NumOfVertices != NURBSext->GetNV())
   {
      NumOfVertices = NURBSext->GetNV();
      vertices.SetSize(NumOfVertices);
      int vd = Nodes->VectorDim();
      for (int i = 0; i < vd; i++)
      {
         Vector vert_val;
         Nodes->GetNodalValues(vert_val, i+1);
         for (int j = 0; j < NumOfVertices; j++)
         {
            vertices[j](i) = vert_val(j);
         }
      }
   }

   if (el_to_edge)
   {
      NumOfEdges = GetElementToEdgeTable(*el_to_edge, be_to_edge);
      if (Dim == 2)
      {
         GenerateFaces();
      }
   }

   if (el_to_face)
   {
      GetElementToFaceTable();
      GenerateFaces();
   }
}

void Mesh::LoadPatchTopo(std::istream &input, Array<int> &edge_to_knot)
{
   Init();
   InitTables();

   int j;

   // Read MFEM NURBS mesh v1.0 format
   string ident;

   skip_comment_lines(input, '#');

   input >> ident; // 'dimension'
   input >> Dim;
   spaceDim = Dim;

   skip_comment_lines(input, '#');

   input >> ident; // 'elements'
   input >> NumOfElements;
   elements.SetSize(NumOfElements);
   for (j = 0; j < NumOfElements; j++)
   {
      elements[j] = ReadElement(input);
   }

   skip_comment_lines(input, '#');

   input >> ident; // 'boundary'
   input >> NumOfBdrElements;
   boundary.SetSize(NumOfBdrElements);
   for (j = 0; j < NumOfBdrElements; j++)
   {
      boundary[j] = ReadElement(input);
   }

   skip_comment_lines(input, '#');

   input >> ident; // 'edges'
   input >> NumOfEdges;
   edge_vertex = new Table(NumOfEdges, 2);
   edge_to_knot.SetSize(NumOfEdges);
   for (j = 0; j < NumOfEdges; j++)
   {
      int *v = edge_vertex->GetRow(j);
      input >> edge_to_knot[j] >> v[0] >> v[1];
      if (v[0] > v[1])
      {
         edge_to_knot[j] = -1 - edge_to_knot[j];
      }
   }

   skip_comment_lines(input, '#');

   input >> ident; // 'vertices'
   input >> NumOfVertices;
   vertices.SetSize(0);

   InitBaseGeom();

   meshgen = 2;

   // generate the faces
   if (Dim > 2)
   {
      GetElementToFaceTable();
      GenerateFaces();
      if (NumOfBdrElements == 0)
      {
         GenerateBoundaryElements();
      }
      CheckBdrElementOrientation();
   }
   else
   {
      NumOfFaces = 0;
   }

   // generate edges
   if (Dim > 1)
   {
      el_to_edge = new Table;
      NumOfEdges = GetElementToEdgeTable(*el_to_edge, be_to_edge);
      if (Dim < 3)
      {
         GenerateFaces();
         if (NumOfBdrElements == 0)
         {
            GenerateBoundaryElements();
         }
         CheckBdrElementOrientation();
      }
   }
   else
   {
      NumOfEdges = 0;
   }

   // generate the arrays 'attributes' and ' bdr_attributes'
   SetAttributes();
}

void XYZ_VectorFunction(const Vector &p, Vector &v)
{
   if (p.Size() >= v.Size())
   {
      for (int d = 0; d < v.Size(); d++)
      {
         v(d) = p(d);
      }
   }
   else
   {
      int d;
      for (d = 0; d < p.Size(); d++)
      {
         v(d) = p(d);
      }
      for ( ; d < v.Size(); d++)
      {
         v(d) = 0.0;
      }
   }
}

void Mesh::GetNodes(GridFunction &nodes) const
{
   if (Nodes == NULL || Nodes->FESpace() != nodes.FESpace())
   {
      const int newSpaceDim = nodes.FESpace()->GetVDim();
      VectorFunctionCoefficient xyz(newSpaceDim, XYZ_VectorFunction);
      nodes.ProjectCoefficient(xyz);
   }
   else
   {
      nodes = *Nodes;
   }
}

void Mesh::SetNodalFESpace(FiniteElementSpace *nfes)
{
   GridFunction *nodes = new GridFunction(nfes);
   SetNodalGridFunction(nodes, true);
}

void Mesh::SetNodalGridFunction(GridFunction *nodes, bool make_owner)
{
   GetNodes(*nodes);
   NewNodes(*nodes, make_owner);
}

const FiniteElementSpace *Mesh::GetNodalFESpace() const
{
   return ((Nodes) ? Nodes->FESpace() : NULL);
}

void Mesh::SetCurvature(int order, bool discont, int space_dim, int ordering)
{
   space_dim = (space_dim == -1) ? spaceDim : space_dim;
   FiniteElementCollection* nfec;
   if (discont)
   {
      const int type = 1; // Gauss-Lobatto points
      nfec = new L2_FECollection(order, Dim, type);
   }
   else
   {
      nfec = new H1_FECollection(order, Dim);
   }
   FiniteElementSpace* nfes = new FiniteElementSpace(this, nfec, space_dim,
                                                     ordering);
   SetNodalFESpace(nfes);
   Nodes->MakeOwner(nfec);
}

int Mesh::GetNumFaces() const
{
   switch (Dim)
   {
      case 1: return GetNV();
      case 2: return GetNEdges();
      case 3: return GetNFaces();
   }
   return 0;
}

#if (!defined(MFEM_USE_MPI) || defined(MFEM_DEBUG))
static const char *fixed_or_not[] = { "fixed", "NOT FIXED" };
#endif

void Mesh::CheckElementOrientation(bool fix_it)
{
   int i, j, k, wo = 0, fo = 0, *vi = 0;
   double *v[4];

   if (Dim == 2 && spaceDim == 2)
   {
      DenseMatrix J(2, 2);

      for (i = 0; i < NumOfElements; i++)
      {
         if (Nodes == NULL)
         {
            vi = elements[i]->GetVertices();
            for (j = 0; j < 3; j++)
            {
               v[j] = vertices[vi[j]]();
            }
            for (j = 0; j < 2; j++)
               for (k = 0; k < 2; k++)
               {
                  J(j, k) = v[j+1][k] - v[0][k];
               }
         }
         else
         {
            // only check the Jacobian at the center of the element
            GetElementJacobian(i, J);
         }
         if (J.Det() < 0.0)
         {
            if (fix_it)
            {
               switch (GetElementType(i))
               {
                  case Element::TRIANGLE:
                     mfem::Swap(vi[0], vi[1]);
                     break;
                  case Element::QUADRILATERAL:
                     mfem::Swap(vi[1], vi[3]);
                     break;
               }
               fo++;
            }
            wo++;
         }
      }
   }

   if (Dim == 3)
   {
      DenseMatrix J(3, 3);

      for (i = 0; i < NumOfElements; i++)
      {
         vi = elements[i]->GetVertices();
         switch (GetElementType(i))
         {
            case Element::TETRAHEDRON:
               if (Nodes == NULL)
               {
                  for (j = 0; j < 4; j++)
                  {
                     v[j] = vertices[vi[j]]();
                  }
                  for (j = 0; j < 3; j++)
                     for (k = 0; k < 3; k++)
                     {
                        J(j, k) = v[j+1][k] - v[0][k];
                     }
               }
               else
               {
                  // only check the Jacobian at the center of the element
                  GetElementJacobian(i, J);
               }
               if (J.Det() < 0.0)
               {
                  wo++;
                  if (fix_it)
                  {
                     mfem::Swap(vi[0], vi[1]);
                     fo++;
                  }
               }
               break;

            case Element::HEXAHEDRON:
               // only check the Jacobian at the center of the element
               GetElementJacobian(i, J);
               if (J.Det() < 0.0)
               {
                  wo++;
                  if (fix_it)
                  {
                     // how?
                  }
               }
               break;
         }
      }
   }
#if (!defined(MFEM_USE_MPI) || defined(MFEM_DEBUG))
   if (wo > 0)
      cout << "Elements with wrong orientation: " << wo << " / "
           << NumOfElements << " (" << fixed_or_not[(wo == fo) ? 0 : 1]
           << ")" << endl;
#endif
}

int Mesh::GetTriOrientation(const int *base, const int *test)
{
   int orient;

   if (test[0] == base[0])
      if (test[1] == base[1])
      {
         orient = 0;   //  (0, 1, 2)
      }
      else
      {
         orient = 5;   //  (0, 2, 1)
      }
   else if (test[0] == base[1])
      if (test[1] == base[0])
      {
         orient = 1;   //  (1, 0, 2)
      }
      else
      {
         orient = 2;   //  (1, 2, 0)
      }
   else // test[0] == base[2]
      if (test[1] == base[0])
      {
         orient = 4;   //  (2, 0, 1)
      }
      else
      {
         orient = 3;   //  (2, 1, 0)
      }

#ifdef MFEM_DEBUG
   const int *aor = tri_orientations[orient];
   for (int j = 0; j < 3; j++)
      if (test[aor[j]] != base[j])
      {
         mfem_error("Mesh::GetTriOrientation(...)");
      }
#endif

   return orient;
}

int Mesh::GetQuadOrientation(const int *base, const int *test)
{
   int i;

   for (i = 0; i < 4; i++)
      if (test[i] == base[0])
      {
         break;
      }

#ifdef MFEM_DEBUG
   int orient;
   if (test[(i+1)%4] == base[1])
   {
      orient = 2*i;
   }
   else
   {
      orient = 2*i+1;
   }
   const int *aor = quad_orientations[orient];
   for (int j = 0; j < 4; j++)
      if (test[aor[j]] != base[j])
      {
         cerr << "Mesh::GetQuadOrientation(...)" << endl;
         cerr << " base = [";
         for (int k = 0; k < 4; k++)
         {
            cerr << " " << base[k];
         }
         cerr << " ]\n test = [";
         for (int k = 0; k < 4; k++)
         {
            cerr << " " << test[k];
         }
         cerr << " ]" << endl;
         mfem_error();
      }
#endif

   if (test[(i+1)%4] == base[1])
   {
      return 2*i;
   }

   return 2*i+1;
}

void Mesh::CheckBdrElementOrientation(bool fix_it)
{
   int i, wo = 0;

   if (Dim == 2)
   {
      for (i = 0; i < NumOfBdrElements; i++)
      {
         if (faces_info[be_to_edge[i]].Elem2No < 0) // boundary face
         {
            int *bv = boundary[i]->GetVertices();
            int *fv = faces[be_to_edge[i]]->GetVertices();
            if (bv[0] != fv[0])
            {
               if (fix_it)
               {
                  mfem::Swap<int>(bv[0], bv[1]);
               }
               wo++;
            }
         }
      }
   }

   if (Dim == 3)
   {
      int el, *bv, *ev;
      int v[4];

      for (i = 0; i < NumOfBdrElements; i++)
      {
         if (faces_info[be_to_face[i]].Elem2No < 0)
         {
            // boundary face
            bv = boundary[i]->GetVertices();
            el = faces_info[be_to_face[i]].Elem1No;
            ev = elements[el]->GetVertices();
            switch (GetElementType(el))
            {
               case Element::TETRAHEDRON:
               {
                  int *fv = faces[be_to_face[i]]->GetVertices();
                  int orientation; // orientation of the bdr. elem. w.r.t. the
                  // corresponding face element (that's the base)
                  orientation = GetTriOrientation(fv, bv);
                  if (orientation % 2)
                  {
                     // wrong orientation -- swap vertices 0 and 1 so that
                     //  we don't change the marked edge:  (0,1,2) -> (1,0,2)
                     if (fix_it)
                     {
                        mfem::Swap<int>(bv[0], bv[1]);
                     }
                     wo++;
                  }
               }
               break;

               case Element::HEXAHEDRON:
               {
                  int lf = faces_info[be_to_face[i]].Elem1Inf/64;
                  for (int j = 0; j < 4; j++)
                  {
                     v[j] = ev[hex_faces[lf][j]];
                  }
                  if (GetQuadOrientation(v, bv) % 2)
                  {
                     if (fix_it)
                     {
                        mfem::Swap<int>(bv[0], bv[2]);
                     }
                     wo++;
                  }
                  break;
               }
            }
         }
      }
   }
   // #if (!defined(MFEM_USE_MPI) || defined(MFEM_DEBUG))
#ifdef MFEM_DEBUG
   if (wo > 0)
   {
      cout << "Boundary elements with wrong orientation: " << wo << " / "
           << NumOfBdrElements << " (" << fixed_or_not[fix_it ? 0 : 1]
           << ")" << endl;
   }
#endif
}

void Mesh::GetElementEdges(int i, Array<int> &edges, Array<int> &cor) const
{
   if (el_to_edge)
   {
      el_to_edge->GetRow(i, edges);
   }
   else
   {
      mfem_error("Mesh::GetElementEdges(...) element to edge table "
                 "is not generated.");
   }

   const int *v = elements[i]->GetVertices();
   const int ne = elements[i]->GetNEdges();
   cor.SetSize(ne);
   for (int j = 0; j < ne; j++)
   {
      const int *e = elements[i]->GetEdgeVertices(j);
      cor[j] = (v[e[0]] < v[e[1]]) ? (1) : (-1);
   }
}

void Mesh::GetBdrElementEdges(int i, Array<int> &edges, Array<int> &cor) const
{
   if (Dim == 2)
   {
      edges.SetSize(1);
      cor.SetSize(1);
      edges[0] = be_to_edge[i];
      const int *v = boundary[i]->GetVertices();
      cor[0] = (v[0] < v[1]) ? (1) : (-1);
   }
   else if (Dim == 3)
   {
      if (bel_to_edge)
      {
         bel_to_edge->GetRow(i, edges);
      }
      else
      {
         mfem_error("Mesh::GetBdrElementEdges(...)");
      }

      const int *v = boundary[i]->GetVertices();
      const int ne = boundary[i]->GetNEdges();
      cor.SetSize(ne);
      for (int j = 0; j < ne; j++)
      {
         const int *e = boundary[i]->GetEdgeVertices(j);
         cor[j] = (v[e[0]] < v[e[1]]) ? (1) : (-1);
      }
   }
}

void Mesh::GetFaceEdges(int i, Array<int> &edges, Array<int> &o) const
{
   if (Dim == 2)
   {
      edges.SetSize(1);
      edges[0] = i;
      o.SetSize(1);
      const int *v = faces[i]->GetVertices();
      o[0] = (v[0] < v[1]) ? (1) : (-1);
   }

   if (Dim != 3)
   {
      return;
   }

   GetFaceEdgeTable(); // generate face_edge Table (if not generated)

   face_edge->GetRow(i, edges);

   const int *v = faces[i]->GetVertices();
   const int ne = faces[i]->GetNEdges();
   o.SetSize(ne);
   for (int j = 0; j < ne; j++)
   {
      const int *e = faces[i]->GetEdgeVertices(j);
      o[j] = (v[e[0]] < v[e[1]]) ? (1) : (-1);
   }
}

void Mesh::GetEdgeVertices(int i, Array<int> &vert) const
{
   // the two vertices are sorted: vert[0] < vert[1]
   // this is consistent with the global edge orientation
   GetEdgeVertexTable(); // generate edge_vertex Table (if not generated)
   edge_vertex->GetRow(i, vert);
}

Table *Mesh::GetFaceEdgeTable() const
{
   if (face_edge)
   {
      return face_edge;
   }

   if (Dim != 3)
   {
      return NULL;
   }

#ifdef MFEM_DEBUG
   if (faces.Size() != NumOfFaces)
   {
      mfem_error("Mesh::GetFaceEdgeTable : faces were not generated!");
   }
#endif

   DSTable v_to_v(NumOfVertices);
   GetVertexToVertexTable(v_to_v);

   face_edge = new Table;
   GetElementArrayEdgeTable(faces, v_to_v, *face_edge);

   return (face_edge);
}

Table *Mesh::GetEdgeVertexTable() const
{
   if (edge_vertex)
   {
      return edge_vertex;
   }

   DSTable v_to_v(NumOfVertices);
   GetVertexToVertexTable(v_to_v);

   int nedges = v_to_v.NumberOfEntries();
   edge_vertex = new Table(nedges, 2);
   for (int i = 0; i < NumOfVertices; i++)
   {
      for (DSTable::RowIterator it(v_to_v, i); !it; ++it)
      {
         int j = it.Index();
         edge_vertex->Push(j, i);
         edge_vertex->Push(j, it.Column());
      }
   }
   edge_vertex->Finalize();

   return edge_vertex;
}

Table *Mesh::GetVertexToElementTable()
{
   int i, j, nv, *v;

   Table *vert_elem = new Table;

   vert_elem->MakeI(NumOfVertices);

   for (i = 0; i < NumOfElements; i++)
   {
      nv = elements[i]->GetNVertices();
      v  = elements[i]->GetVertices();
      for (j = 0; j < nv; j++)
      {
         vert_elem->AddAColumnInRow(v[j]);
      }
   }

   vert_elem->MakeJ();

   for (i = 0; i < NumOfElements; i++)
   {
      nv = elements[i]->GetNVertices();
      v  = elements[i]->GetVertices();
      for (j = 0; j < nv; j++)
      {
         vert_elem->AddConnection(v[j], i);
      }
   }

   vert_elem->ShiftUpI();

   return vert_elem;
}

Table *Mesh::GetFaceToElementTable() const
{
   Table *face_elem = new Table;

   face_elem->MakeI(faces_info.Size());

   for (int i = 0; i < faces_info.Size(); i++)
   {
      if (faces_info[i].Elem2No >= 0)
      {
         face_elem->AddColumnsInRow(i, 2);
      }
      else
      {
         face_elem->AddAColumnInRow(i);
      }
   }

   face_elem->MakeJ();

   for (int i = 0; i < faces_info.Size(); i++)
   {
      face_elem->AddConnection(i, faces_info[i].Elem1No);
      if (faces_info[i].Elem2No >= 0)
      {
         face_elem->AddConnection(i, faces_info[i].Elem2No);
      }
   }

   face_elem->ShiftUpI();

   return face_elem;
}

void Mesh::GetElementFaces(int i, Array<int> &fcs, Array<int> &cor)
const
{
   int n, j;

   if (el_to_face)
   {
      el_to_face->GetRow(i, fcs);
   }
   else
   {
      mfem_error("Mesh::GetElementFaces(...) : el_to_face not generated.");
   }

   n = fcs.Size();
   cor.SetSize(n);
   for (j = 0; j < n; j++)
      if (faces_info[fcs[j]].Elem1No == i)
      {
         cor[j] = faces_info[fcs[j]].Elem1Inf % 64;
      }
#ifdef MFEM_DEBUG
      else if (faces_info[fcs[j]].Elem2No == i)
      {
         cor[j] = faces_info[fcs[j]].Elem2Inf % 64;
      }
      else
      {
         mfem_error("Mesh::GetElementFaces(...) : 2");
      }
#else
      else
      {
         cor[j] = faces_info[fcs[j]].Elem2Inf % 64;
      }
#endif
}

void Mesh::GetBdrElementFace(int i, int *f, int *o) const
{
   const int *bv, *fv;

   *f = be_to_face[i];
   bv = boundary[i]->GetVertices();
   fv = faces[be_to_face[i]]->GetVertices();

   // find the orientation of the bdr. elem. w.r.t.
   // the corresponding face element (that's the base)
   switch (GetBdrElementType(i))
   {
      case Element::TRIANGLE:
         *o = GetTriOrientation(fv, bv);
         break;
      case Element::QUADRILATERAL:
         *o = GetQuadOrientation(fv, bv);
         break;
      default:
         mfem_error("Mesh::GetBdrElementFace(...) 2");
   }
}

int Mesh::GetFaceBaseGeometry(int i) const
{
   // Here, we assume all faces are of the same type
   switch (GetElementType(0))
   {
      case Element::SEGMENT:
         return Geometry::POINT;

      case Element::TRIANGLE:
      case Element::QUADRILATERAL:
         return Geometry::SEGMENT; // in 2D 'face' is an edge

      case Element::TETRAHEDRON:
         return Geometry::TRIANGLE;
      case Element::HEXAHEDRON:
         return Geometry::SQUARE;
      default:
         mfem_error("Mesh::GetFaceBaseGeometry(...) #1");
   }
   return (-1);
}

int Mesh::GetBdrElementEdgeIndex(int i) const
{
   switch (Dim)
   {
      case 1: return boundary[i]->GetVertices()[0];
      case 2: return be_to_edge[i];
      case 3: return be_to_face[i];
      default: mfem_error("Mesh::GetBdrElementEdgeIndex: invalid dimension!");
   }
   return -1;
}

int Mesh::GetElementType(int i) const
{
   return elements[i]->GetType();
}

int Mesh::GetBdrElementType(int i) const
{
   return boundary[i]->GetType();
}

void Mesh::GetPointMatrix(int i, DenseMatrix &pointmat) const
{
   int k, j, nv;
   const int *v;

   v  = elements[i]->GetVertices();
   nv = elements[i]->GetNVertices();

   pointmat.SetSize(spaceDim, nv);
   for (k = 0; k < spaceDim; k++)
      for (j = 0; j < nv; j++)
      {
         pointmat(k, j) = vertices[v[j]](k);
      }
}

void Mesh::GetBdrPointMatrix(int i,DenseMatrix &pointmat) const
{
   int k, j, nv;
   const int *v;

   v  = boundary[i]->GetVertices();
   nv = boundary[i]->GetNVertices();

   pointmat.SetSize(spaceDim, nv);
   for (k = 0; k < spaceDim; k++)
      for (j = 0; j < nv; j++)
      {
         pointmat(k, j) = vertices[v[j]](k);
      }
}

double Mesh::GetLength(int i, int j) const
{
   const double *vi = vertices[i]();
   const double *vj = vertices[j]();
   double length = 0.;

   for (int k = 0; k < spaceDim; k++)
   {
      length += (vi[k]-vj[k])*(vi[k]-vj[k]);
   }

   return sqrt(length);
}

// static method
void Mesh::GetElementArrayEdgeTable(const Array<Element*> &elem_array,
                                    const DSTable &v_to_v, Table &el_to_edge)
{
   el_to_edge.MakeI(elem_array.Size());
   for (int i = 0; i < elem_array.Size(); i++)
   {
      el_to_edge.AddColumnsInRow(i, elem_array[i]->GetNEdges());
   }
   el_to_edge.MakeJ();
   for (int i = 0; i < elem_array.Size(); i++)
   {
      const int *v = elem_array[i]->GetVertices();
      const int ne = elem_array[i]->GetNEdges();
      for (int j = 0; j < ne; j++)
      {
         const int *e = elem_array[i]->GetEdgeVertices(j);
         el_to_edge.AddConnection(i, v_to_v(v[e[0]], v[e[1]]));
      }
   }
   el_to_edge.ShiftUpI();
}

void Mesh::GetVertexToVertexTable(DSTable &v_to_v) const
{
   if (edge_vertex)
   {
      for (int i = 0; i < edge_vertex->Size(); i++)
      {
         const int *v = edge_vertex->GetRow(i);
         v_to_v.Push(v[0], v[1]);
      }
   }
   else
   {
      for (int i = 0; i < NumOfElements; i++)
      {
         const int *v = elements[i]->GetVertices();
         const int ne = elements[i]->GetNEdges();
         for (int j = 0; j < ne; j++)
         {
            const int *e = elements[i]->GetEdgeVertices(j);
            v_to_v.Push(v[e[0]], v[e[1]]);
         }
      }
   }
}

int Mesh::GetElementToEdgeTable(Table & e_to_f, Array<int> &be_to_f)
{
   int i, NumberOfEdges;

   DSTable v_to_v(NumOfVertices);
   GetVertexToVertexTable(v_to_v);

   NumberOfEdges = v_to_v.NumberOfEntries();

   // Fill the element to edge table
   GetElementArrayEdgeTable(elements, v_to_v, e_to_f);

   if (Dim == 2)
   {
      // Initialize the indices for the boundary elements.
      be_to_f.SetSize(NumOfBdrElements);
      for (i = 0; i < NumOfBdrElements; i++)
      {
         const int *v = boundary[i]->GetVertices();
         be_to_f[i] = v_to_v(v[0], v[1]);
      }
   }
   else if (Dim == 3)
   {
      if (bel_to_edge == NULL)
      {
         bel_to_edge = new Table;
      }
      GetElementArrayEdgeTable(boundary, v_to_v, *bel_to_edge);
   }
   else
   {
      mfem_error("1D GetElementToEdgeTable is not yet implemented.");
   }

   // Return the number of edges
   return NumberOfEdges;
}

const Table & Mesh::ElementToElementTable()
{
   if (el_to_el)
   {
      return *el_to_el;
   }

   int num_faces = GetNumFaces();
   MFEM_ASSERT(faces_info.Size() == num_faces, "faces were not generated!");

   Array<Connection> conn;
   conn.Reserve(2*num_faces);

   for (int i = 0; i < faces_info.Size(); i++)
   {
      const FaceInfo &fi = faces_info[i];
      if (fi.Elem2No >= 0)
      {
         conn.Append(Connection(fi.Elem1No, fi.Elem2No));
         conn.Append(Connection(fi.Elem2No, fi.Elem1No));
      }
   }

   conn.Sort();
   conn.Unique();
   el_to_el = new Table(NumOfElements, conn);

   return *el_to_el;
}

const Table & Mesh::ElementToFaceTable() const
{
   if (el_to_face == NULL)
   {
      mfem_error("Mesh::ElementToFaceTable()");
   }
   return *el_to_face;
}

const Table & Mesh::ElementToEdgeTable() const
{
   if (el_to_edge == NULL)
   {
      mfem_error("Mesh::ElementToEdgeTable()");
   }
   return *el_to_edge;
}

void Mesh::AddPointFaceElement(int lf, int gf, int el)
{
   if (faces_info[gf].Elem1No == -1)  // this will be elem1
   {
      // faces[gf] = new Point(&gf);
      faces_info[gf].Elem1No  = el;
      faces_info[gf].Elem1Inf = 64 * lf; // face lf with orientation 0
      faces_info[gf].Elem2No  = -1; // in case there's no other side
      faces_info[gf].Elem2Inf = -1; // face is not shared
   }
   else  //  this will be elem2
   {
      faces_info[gf].Elem2No  = el;
      faces_info[gf].Elem2Inf = 64 * lf + 1;
   }
}

void Mesh::AddSegmentFaceElement(int lf, int gf, int el, int v0, int v1)
{
   if (faces[gf] == NULL)  // this will be elem1
   {
      faces[gf] = new Segment(v0, v1);
      faces_info[gf].Elem1No  = el;
      faces_info[gf].Elem1Inf = 64 * lf; // face lf with orientation 0
      faces_info[gf].Elem2No  = -1; // in case there's no other side
      faces_info[gf].Elem2Inf = -1; // face is not shared
   }
   else  //  this will be elem2
   {
      int *v = faces[gf]->GetVertices();
      faces_info[gf].Elem2No  = el;
      if ( v[1] == v0 && v[0] == v1 )
      {
         faces_info[gf].Elem2Inf = 64 * lf + 1;
      }
      else if ( v[0] == v0 && v[1] == v1 )
      {
         faces_info[gf].Elem2Inf = 64 * lf;
      }
      else
      {
         MFEM_ASSERT((v[1] == v0 && v[0] == v1)||
                     (v[0] == v0 && v[1] == v1), "");
      }
   }
}

void Mesh::AddTriangleFaceElement(int lf, int gf, int el,
                                  int v0, int v1, int v2)
{
   if (faces[gf] == NULL)  // this will be elem1
   {
      faces[gf] = new Triangle(v0, v1, v2);
      faces_info[gf].Elem1No  = el;
      faces_info[gf].Elem1Inf = 64 * lf; // face lf with orientation 0
      faces_info[gf].Elem2No  = -1; // in case there's no other side
      faces_info[gf].Elem2Inf = -1; // face is not shared
   }
   else  //  this will be elem2
   {
      int orientation, vv[3] = { v0, v1, v2 };
      orientation = GetTriOrientation(faces[gf]->GetVertices(), vv);
      MFEM_ASSERT(orientation % 2 != 0, "");
      faces_info[gf].Elem2No  = el;
      faces_info[gf].Elem2Inf = 64 * lf + orientation;
   }
}

void Mesh::AddQuadFaceElement(int lf, int gf, int el,
                              int v0, int v1, int v2, int v3)
{
   if (faces_info[gf].Elem1No < 0)  // this will be elem1
   {
      faces[gf] = new Quadrilateral(v0, v1, v2, v3);
      faces_info[gf].Elem1No  = el;
      faces_info[gf].Elem1Inf = 64 * lf; // face lf with orientation 0
      faces_info[gf].Elem2No  = -1; // in case there's no other side
      faces_info[gf].Elem2Inf = -1; // face is not shared
   }
   else  //  this will be elem2
   {
      int vv[4] = { v0, v1, v2, v3 };
      int oo = GetQuadOrientation(faces[gf]->GetVertices(), vv);
      MFEM_ASSERT(oo % 2 != 0, "");
      faces_info[gf].Elem2No  = el;
      faces_info[gf].Elem2Inf = 64 * lf + oo;
   }
}

void Mesh::GenerateFaces()
{
   int i, nfaces = GetNumFaces();

   for (i = 0; i < faces.Size(); i++)
   {
      FreeElement(faces[i]);
   }

   // (re)generate the interior faces and the info for them
   faces.SetSize(nfaces);
   faces_info.SetSize(nfaces);
   for (i = 0; i < nfaces; i++)
   {
      faces[i] = NULL;
      faces_info[i].Elem1No = -1;
      faces_info[i].NCFace = -1;
   }
   for (i = 0; i < NumOfElements; i++)
   {
      const int *v = elements[i]->GetVertices();
      const int *ef;
      if (Dim == 1)
      {
         AddPointFaceElement(0, v[0], i);
         AddPointFaceElement(1, v[1], i);
      }
      else if (Dim == 2)
      {
         ef = el_to_edge->GetRow(i);
         const int ne = elements[i]->GetNEdges();
         for (int j = 0; j < ne; j++)
         {
            const int *e = elements[i]->GetEdgeVertices(j);
            AddSegmentFaceElement(j, ef[j], i, v[e[0]], v[e[1]]);
         }
      }
      else
      {
         ef = el_to_face->GetRow(i);
         switch (GetElementType(i))
         {
            case Element::TETRAHEDRON:
            {
               for (int j = 0; j < 4; j++)
               {
                  const int *fv = tet_faces[j];
                  AddTriangleFaceElement(j, ef[j], i,
                                         v[fv[0]], v[fv[1]], v[fv[2]]);
               }
               break;
            }
            case Element::HEXAHEDRON:
            {
               for (int j = 0; j < 6; j++)
               {
                  const int *fv = hex_faces[j];
                  AddQuadFaceElement(j, ef[j], i,
                                     v[fv[0]], v[fv[1]], v[fv[2]], v[fv[3]]);
               }
               break;
            }
            default:
               MFEM_ABORT("Unexpected type of Element.");
         }
      }
   }
}

void Mesh::GenerateNCFaceInfo()
{
   MFEM_VERIFY(ncmesh, "missing NCMesh.");

   for (int i = 0; i < faces_info.Size(); i++)
   {
      faces_info[i].NCFace = -1;
   }

   const NCMesh::NCList &list =
      (Dim == 2) ? ncmesh->GetEdgeList() : ncmesh->GetFaceList();

   nc_faces_info.SetSize(0);
   nc_faces_info.Reserve(list.masters.size() + list.slaves.size());

   int nfaces = GetNumFaces();

   // add records for master faces
   for (unsigned i = 0; i < list.masters.size(); i++)
   {
      const NCMesh::Master &master = list.masters[i];
      if (master.index >= nfaces) { continue; }

      faces_info[master.index].NCFace = nc_faces_info.Size();
      nc_faces_info.Append(NCFaceInfo(false, master.local, NULL));
      // NOTE: one of the unused members stores local face no. to be used below
   }

   // add records for slave faces
   for (unsigned i = 0; i < list.slaves.size(); i++)
   {
      const NCMesh::Slave &slave = list.slaves[i];
      if (slave.index >= nfaces || slave.master >= nfaces) { continue; }

      FaceInfo &slave_fi = faces_info[slave.index];
      FaceInfo &master_fi = faces_info[slave.master];
      NCFaceInfo &master_nc = nc_faces_info[master_fi.NCFace];

      slave_fi.NCFace = nc_faces_info.Size();
      nc_faces_info.Append(NCFaceInfo(true, slave.master, &slave.point_matrix));

      slave_fi.Elem2No = master_fi.Elem1No;
      slave_fi.Elem2Inf = 64 * master_nc.MasterFace; // get lf no. stored above
      // NOTE: orientation part of Elem2Inf is encoded in the point matrix
   }
}

STable3D *Mesh::GetFacesTable()
{
   STable3D *faces_tbl = new STable3D(NumOfVertices);
   for (int i = 0; i < NumOfElements; i++)
   {
      const int *v = elements[i]->GetVertices();
      switch (GetElementType(i))
      {
         case Element::TETRAHEDRON:
         {
            for (int j = 0; j < 4; j++)
            {
               const int *fv = tet_faces[j];
               faces_tbl->Push(v[fv[0]], v[fv[1]], v[fv[2]]);
            }
            break;
         }
         case Element::HEXAHEDRON:
         {
            // find the face by the vertices with the smallest 3 numbers
            // z = 0, y = 0, x = 1, y = 1, x = 0, z = 1
            for (int j = 0; j < 6; j++)
            {
               const int *fv = hex_faces[j];
               faces_tbl->Push4(v[fv[0]], v[fv[1]], v[fv[2]], v[fv[3]]);
            }
            break;
         }
         default:
            MFEM_ABORT("Unexpected type of Element.");
      }
   }
   return faces_tbl;
}

STable3D *Mesh::GetElementToFaceTable(int ret_ftbl)
{
   int i, *v;
   STable3D *faces_tbl;

   if (el_to_face != NULL)
   {
      delete el_to_face;
   }
   el_to_face = new Table(NumOfElements, 6);  // must be 6 for hexahedra
   faces_tbl = new STable3D(NumOfVertices);
   for (i = 0; i < NumOfElements; i++)
   {
      v = elements[i]->GetVertices();
      switch (GetElementType(i))
      {
         case Element::TETRAHEDRON:
         {
            for (int j = 0; j < 4; j++)
            {
               const int *fv = tet_faces[j];
               el_to_face->Push(
                  i, faces_tbl->Push(v[fv[0]], v[fv[1]], v[fv[2]]));
            }
            break;
         }
         case Element::HEXAHEDRON:
         {
            // find the face by the vertices with the smallest 3 numbers
            // z = 0, y = 0, x = 1, y = 1, x = 0, z = 1
            for (int j = 0; j < 6; j++)
            {
               const int *fv = hex_faces[j];
               el_to_face->Push(
                  i, faces_tbl->Push4(v[fv[0]], v[fv[1]], v[fv[2]], v[fv[3]]));
            }
            break;
         }
         default:
            MFEM_ABORT("Unexpected type of Element.");
      }
   }
   el_to_face->Finalize();
   NumOfFaces = faces_tbl->NumberOfElements();
   be_to_face.SetSize(NumOfBdrElements);
   for (i = 0; i < NumOfBdrElements; i++)
   {
      v = boundary[i]->GetVertices();
      switch (GetBdrElementType(i))
      {
         case Element::TRIANGLE:
         {
            be_to_face[i] = (*faces_tbl)(v[0], v[1], v[2]);
            break;
         }
         case Element::QUADRILATERAL:
         {
            be_to_face[i] = (*faces_tbl)(v[0], v[1], v[2], v[3]);
            break;
         }
         default:
            MFEM_ABORT("Unexpected type of boundary Element.");
      }
   }

   if (ret_ftbl)
   {
      return faces_tbl;
   }
   delete faces_tbl;
   return NULL;
}

void Mesh::ReorientTetMesh()
{
   int *v;

   if (Dim != 3 || !(meshgen & 1))
   {
      return;
   }

   DSTable *old_v_to_v = NULL;
   Table *old_elem_vert = NULL;

   if (Nodes)
   {
      PrepareNodeReorder(&old_v_to_v, &old_elem_vert);
   }

   for (int i = 0; i < NumOfElements; i++)
   {
      if (GetElementType(i) == Element::TETRAHEDRON)
      {
         v = elements[i]->GetVertices();

         Rotate3(v[0], v[1], v[2]);
         if (v[0] < v[3])
         {
            Rotate3(v[1], v[2], v[3]);
         }
         else
         {
            ShiftL2R(v[0], v[1], v[3]);
         }
      }
   }

   for (int i = 0; i < NumOfBdrElements; i++)
   {
      if (GetBdrElementType(i) == Element::TRIANGLE)
      {
         v = boundary[i]->GetVertices();

         Rotate3(v[0], v[1], v[2]);
      }
   }

   if (!Nodes)
   {
      GetElementToFaceTable();
      GenerateFaces();
      if (el_to_edge)
      {
         NumOfEdges = GetElementToEdgeTable(*el_to_edge, be_to_edge);
      }
   }
   else
   {
      DoNodeReorder(old_v_to_v, old_elem_vert);
      delete old_elem_vert;
      delete old_v_to_v;

      Nodes->FESpace()->RebuildElementToDofTable();
   }
}

#ifdef MFEM_USE_MPI
// auxiliary function for qsort
static int mfem_less(const void *x, const void *y)
{
   if (*(int*)x < *(int*)y)
   {
      return 1;
   }
   if (*(int*)x > *(int*)y)
   {
      return -1;
   }
   return 0;
}
#ifndef MFEM_USE_METIS_5
// METIS 4 prototypes
typedef int idxtype;
extern "C" {
   void METIS_PartGraphRecursive(int*, idxtype*, idxtype*, idxtype*, idxtype*,
                                 int*, int*, int*, int*, int*, idxtype*);
   void METIS_PartGraphKway(int*, idxtype*, idxtype*, idxtype*, idxtype*,
                            int*, int*, int*, int*, int*, idxtype*);
   void METIS_PartGraphVKway(int*, idxtype*, idxtype*, idxtype*, idxtype*,
                             int*, int*, int*, int*, int*, idxtype*);
}
#else
// METIS 5 prototypes
typedef int idx_t;
typedef float real_t;
extern "C" {
   int METIS_PartGraphRecursive(
      idx_t *nvtxs, idx_t *ncon, idx_t *xadj,
      idx_t *adjncy, idx_t *vwgt, idx_t *vsize, idx_t *adjwgt,
      idx_t *nparts, real_t *tpwgts, real_t *ubvec, idx_t *options,
      idx_t *edgecut, idx_t *part);
   int METIS_PartGraphKway(
      idx_t *nvtxs, idx_t *ncon, idx_t *xadj,
      idx_t *adjncy, idx_t *vwgt, idx_t *vsize, idx_t *adjwgt,
      idx_t *nparts, real_t *tpwgts, real_t *ubvec, idx_t *options,
      idx_t *edgecut, idx_t *part);
   int METIS_SetDefaultOptions(idx_t *options);
}
#endif
#endif

int *Mesh::CartesianPartitioning(int nxyz[])
{
   int *partitioning;
   double pmin[3] = { numeric_limits<double>::infinity(),
                      numeric_limits<double>::infinity(),
                      numeric_limits<double>::infinity()
                    };
   double pmax[3] = { -numeric_limits<double>::infinity(),
                      -numeric_limits<double>::infinity(),
                      -numeric_limits<double>::infinity()
                    };
   // find a bounding box using the vertices
   for (int vi = 0; vi < NumOfVertices; vi++)
   {
      const double *p = vertices[vi]();
      for (int i = 0; i < spaceDim; i++)
      {
         if (p[i] < pmin[i]) { pmin[i] = p[i]; }
         if (p[i] > pmax[i]) { pmax[i] = p[i]; }
      }
   }

   partitioning = new int[NumOfElements];

   // determine the partitioning using the centers of the elements
   double ppt[3];
   Vector pt(ppt, spaceDim);
   for (int el = 0; el < NumOfElements; el++)
   {
      GetElementTransformation(el)->Transform(
         Geometries.GetCenter(GetElementBaseGeometry(el)), pt);
      int part = 0;
      for (int i = spaceDim-1; i >= 0; i--)
      {
         int idx = (int)floor(nxyz[i]*((pt(i) - pmin[i])/(pmax[i] - pmin[i])));
         if (idx < 0) { idx = 0; }
         if (idx >= nxyz[i]) { idx = nxyz[i]-1; }
         part = part * nxyz[i] + idx;
      }
      partitioning[el] = part;
   }

   return partitioning;
}

int *Mesh::GeneratePartitioning(int nparts, int part_method)
{
#ifdef MFEM_USE_MPI
   int i, *partitioning;

   ElementToElementTable();

   partitioning = new int[NumOfElements];

   if (nparts == 1)
   {
      for (i = 0; i < NumOfElements; i++)
      {
         partitioning[i] = 0;
      }
   }
   else
   {
      int *I, *J, n;
#ifndef MFEM_USE_METIS_5
      int wgtflag = 0;
      int numflag = 0;
      int options[5];
#else
      int ncon = 1;
      int err;
      int options[40];
#endif
      int edgecut;

      n = NumOfElements;
      I = el_to_el->GetI();
      J = el_to_el->GetJ();
#ifndef MFEM_USE_METIS_5
      options[0] = 0;
#else
      METIS_SetDefaultOptions(options);
      options[10] = 1; // set METIS_OPTION_CONTIG
#endif

      // Sort the neighbor lists
      if (part_method >= 0 && part_method <= 2)
         for (i = 0; i < n; i++)
         {
            qsort(&J[I[i]], I[i+1]-I[i], sizeof(int), &mfem_less);
         }

      // This function should be used to partition a graph into a small
      // number of partitions (less than 8).
      if (part_method == 0 || part_method == 3)
      {
#ifndef MFEM_USE_METIS_5
         METIS_PartGraphRecursive(&n,
                                  (idxtype *) I,
                                  (idxtype *) J,
                                  (idxtype *) NULL,
                                  (idxtype *) NULL,
                                  &wgtflag,
                                  &numflag,
                                  &nparts,
                                  options,
                                  &edgecut,
                                  (idxtype *) partitioning);
#else
         err = METIS_PartGraphRecursive(&n,
                                        &ncon,
                                        I,
                                        J,
                                        (idx_t *) NULL,
                                        (idx_t *) NULL,
                                        (idx_t *) NULL,
                                        &nparts,
                                        (real_t *) NULL,
                                        (real_t *) NULL,
                                        options,
                                        &edgecut,
                                        partitioning);
         if (err != 1)
            mfem_error("Mesh::GeneratePartitioning: "
                       " error in METIS_PartGraphRecursive!");
#endif
      }

      // This function should be used to partition a graph into a large
      // number of partitions (greater than 8).
      if (part_method == 1 || part_method == 4)
      {
#ifndef MFEM_USE_METIS_5
         METIS_PartGraphKway(&n,
                             (idxtype *) I,
                             (idxtype *) J,
                             (idxtype *) NULL,
                             (idxtype *) NULL,
                             &wgtflag,
                             &numflag,
                             &nparts,
                             options,
                             &edgecut,
                             (idxtype *) partitioning);
#else
         err = METIS_PartGraphKway(&n,
                                   &ncon,
                                   I,
                                   J,
                                   (idx_t *) NULL,
                                   (idx_t *) NULL,
                                   (idx_t *) NULL,
                                   &nparts,
                                   (real_t *) NULL,
                                   (real_t *) NULL,
                                   options,
                                   &edgecut,
                                   partitioning);
         if (err != 1)
            mfem_error("Mesh::GeneratePartitioning: "
                       " error in METIS_PartGraphKway!");
#endif
      }

      // The objective of this partitioning is to minimize the total
      // communication volume
      if (part_method == 2 || part_method == 5)
      {
#ifndef MFEM_USE_METIS_5
         METIS_PartGraphVKway(&n,
                              (idxtype *) I,
                              (idxtype *) J,
                              (idxtype *) NULL,
                              (idxtype *) NULL,
                              &wgtflag,
                              &numflag,
                              &nparts,
                              options,
                              &edgecut,
                              (idxtype *) partitioning);
#else
         options[1] = 1; // set METIS_OPTION_OBJTYPE to METIS_OBJTYPE_VOL
         err = METIS_PartGraphKway(&n,
                                   &ncon,
                                   I,
                                   J,
                                   (idx_t *) NULL,
                                   (idx_t *) NULL,
                                   (idx_t *) NULL,
                                   &nparts,
                                   (real_t *) NULL,
                                   (real_t *) NULL,
                                   options,
                                   &edgecut,
                                   partitioning);
         if (err != 1)
            mfem_error("Mesh::GeneratePartitioning: "
                       " error in METIS_PartGraphKway!");
#endif
      }

#ifdef MFEM_DEBUG
      cout << "Mesh::GeneratePartitioning(...): edgecut = "
           << edgecut << endl;
#endif
   }

   if (el_to_el)
   {
      delete el_to_el;
   }
   el_to_el = NULL;

   // Check for empty partitionings (a "feature" in METIS)
   {
      Array< Pair<int,int> > psize(nparts);
      for (i = 0; i < nparts; i++)
      {
         psize[i].one = 0;
         psize[i].two = i;
      }

      for (i = 0; i < NumOfElements; i++)
      {
         psize[partitioning[i]].one++;
      }

      int empty_parts = 0;
      for (i = 0; i < nparts; i++)
         if (psize[i].one == 0)
         {
            empty_parts++;
         }

      // This code just split the largest partitionings in two.
      // Do we need to replace it with something better?
      if (empty_parts)
      {
         cerr << "Mesh::GeneratePartitioning returned " << empty_parts
              << " empty parts!" << endl;

         SortPairs<int,int>(psize, nparts);

         for (i = nparts-1; i > nparts-1-empty_parts; i--)
         {
            psize[i].one /= 2;
         }

         for (int j = 0; j < NumOfElements; j++)
            for (i = nparts-1; i > nparts-1-empty_parts; i--)
               if (psize[i].one == 0 || partitioning[j] != psize[i].two)
               {
                  continue;
               }
               else
               {
                  partitioning[j] = psize[nparts-1-i].two;
                  psize[i].one--;
               }
      }
   }

   return partitioning;

#else

   mfem_error("Mesh::GeneratePartitioning(...): "
              "MFEM was compiled without Metis.");

   return NULL;

#endif
}

/* required: 0 <= partitioning[i] < num_part */
void FindPartitioningComponents(Table &elem_elem,
                                const Array<int> &partitioning,
                                Array<int> &component,
                                Array<int> &num_comp)
{
   int i, j, k;
   int num_elem, *i_elem_elem, *j_elem_elem;

   num_elem    = elem_elem.Size();
   i_elem_elem = elem_elem.GetI();
   j_elem_elem = elem_elem.GetJ();

   component.SetSize(num_elem);

   Array<int> elem_stack(num_elem);
   int stack_p, stack_top_p, elem;
   int num_part;

   num_part = -1;
   for (i = 0; i < num_elem; i++)
   {
      if (partitioning[i] > num_part)
      {
         num_part = partitioning[i];
      }
      component[i] = -1;
   }
   num_part++;

   num_comp.SetSize(num_part);
   for (i = 0; i < num_part; i++)
   {
      num_comp[i] = 0;
   }

   stack_p = 0;
   stack_top_p = 0;  // points to the first unused element in the stack
   for (elem = 0; elem < num_elem; elem++)
   {
      if (component[elem] >= 0)
      {
         continue;
      }

      component[elem] = num_comp[partitioning[elem]]++;

      elem_stack[stack_top_p++] = elem;

      for ( ; stack_p < stack_top_p; stack_p++)
      {
         i = elem_stack[stack_p];
         for (j = i_elem_elem[i]; j < i_elem_elem[i+1]; j++)
         {
            k = j_elem_elem[j];
            if (partitioning[k] == partitioning[i])
            {
               if (component[k] < 0)
               {
                  component[k] = component[i];
                  elem_stack[stack_top_p++] = k;
               }
               else if (component[k] != component[i])
               {
                  mfem_error("FindPartitioningComponents");
               }
            }
         }
      }
   }
}

void Mesh::CheckPartitioning(int *partitioning)
{
   int i, n_empty, n_mcomp;
   Array<int> component, num_comp;
   const Array<int> _partitioning(partitioning, GetNE());

   ElementToElementTable();

   FindPartitioningComponents(*el_to_el, _partitioning, component, num_comp);

   n_empty = n_mcomp = 0;
   for (i = 0; i < num_comp.Size(); i++)
      if (num_comp[i] == 0)
      {
         n_empty++;
      }
      else if (num_comp[i] > 1)
      {
         n_mcomp++;
      }

   if (n_empty > 0)
   {
      cout << "Mesh::CheckPartitioning(...) :\n"
           << "The following subdomains are empty :\n";
      for (i = 0; i < num_comp.Size(); i++)
         if (num_comp[i] == 0)
         {
            cout << ' ' << i;
         }
      cout << endl;
   }
   if (n_mcomp > 0)
   {
      cout << "Mesh::CheckPartitioning(...) :\n"
           << "The following subdomains are NOT connected :\n";
      for (i = 0; i < num_comp.Size(); i++)
         if (num_comp[i] > 1)
         {
            cout << ' ' << i;
         }
      cout << endl;
   }
   if (n_empty == 0 && n_mcomp == 0)
      cout << "Mesh::CheckPartitioning(...) : "
           "All subdomains are connected." << endl;

   if (el_to_el)
   {
      delete el_to_el;
   }
   el_to_el = NULL;
}

// compute the coefficients of the polynomial in t:
//   c(0)+c(1)*t+...+c(d)*t^d = det(A+t*B)
// where A, B are (d x d), d=2,3
void DetOfLinComb(const DenseMatrix &A, const DenseMatrix &B, Vector &c)
{
   const double *a = A.Data();
   const double *b = B.Data();

   c.SetSize(A.Width()+1);
   switch (A.Width())
   {
      case 2:
      {
         // det(A+t*B) = |a0 a2|   / |a0 b2| + |b0 a2| \       |b0 b2|
         //              |a1 a3| + \ |a1 b3|   |b1 a3| / * t + |b1 b3| * t^2
         c(0) = a[0]*a[3]-a[1]*a[2];
         c(1) = a[0]*b[3]-a[1]*b[2]+b[0]*a[3]-b[1]*a[2];
         c(2) = b[0]*b[3]-b[1]*b[2];
      }
      break;

      case 3:
      {
         /*              |a0 a3 a6|
          * det(A+t*B) = |a1 a4 a7| +
          *              |a2 a5 a8|

          *     /  |b0 a3 a6|   |a0 b3 a6|   |a0 a3 b6| \
          *   + |  |b1 a4 a7| + |a1 b4 a7| + |a1 a4 b7| | * t +
          *     \  |b2 a5 a8|   |a2 b5 a8|   |a2 a5 b8| /

          *     /  |a0 b3 b6|   |b0 a3 b6|   |b0 b3 a6| \
          *   + |  |a1 b4 b7| + |b1 a4 b7| + |b1 b4 a7| | * t^2 +
          *     \  |a2 b5 b8|   |b2 a5 b8|   |b2 b5 a8| /

          *     |b0 b3 b6|
          *   + |b1 b4 b7| * t^3
          *     |b2 b5 b8|       */
         c(0) = (a[0] * (a[4] * a[8] - a[5] * a[7]) +
                 a[1] * (a[5] * a[6] - a[3] * a[8]) +
                 a[2] * (a[3] * a[7] - a[4] * a[6]));

         c(1) = (b[0] * (a[4] * a[8] - a[5] * a[7]) +
                 b[1] * (a[5] * a[6] - a[3] * a[8]) +
                 b[2] * (a[3] * a[7] - a[4] * a[6]) +

                 a[0] * (b[4] * a[8] - b[5] * a[7]) +
                 a[1] * (b[5] * a[6] - b[3] * a[8]) +
                 a[2] * (b[3] * a[7] - b[4] * a[6]) +

                 a[0] * (a[4] * b[8] - a[5] * b[7]) +
                 a[1] * (a[5] * b[6] - a[3] * b[8]) +
                 a[2] * (a[3] * b[7] - a[4] * b[6]));

         c(2) = (a[0] * (b[4] * b[8] - b[5] * b[7]) +
                 a[1] * (b[5] * b[6] - b[3] * b[8]) +
                 a[2] * (b[3] * b[7] - b[4] * b[6]) +

                 b[0] * (a[4] * b[8] - a[5] * b[7]) +
                 b[1] * (a[5] * b[6] - a[3] * b[8]) +
                 b[2] * (a[3] * b[7] - a[4] * b[6]) +

                 b[0] * (b[4] * a[8] - b[5] * a[7]) +
                 b[1] * (b[5] * a[6] - b[3] * a[8]) +
                 b[2] * (b[3] * a[7] - b[4] * a[6]));

         c(3) = (b[0] * (b[4] * b[8] - b[5] * b[7]) +
                 b[1] * (b[5] * b[6] - b[3] * b[8]) +
                 b[2] * (b[3] * b[7] - b[4] * b[6]));
      }
      break;

      default:
         mfem_error("DetOfLinComb(...)");
   }
}

// compute the real roots of
//   z(0)+z(1)*x+...+z(d)*x^d = 0,  d=2,3;
// the roots are returned in x, sorted in increasing order;
// it is assumed that x is at least of size d;
// return the number of roots counting multiplicity;
// return -1 if all z(i) are 0.
int FindRoots(const Vector &z, Vector &x)
{
   int d = z.Size()-1;
   if (d > 3 || d < 0)
   {
      mfem_error("FindRoots(...)");
   }

   while (z(d) == 0.0)
   {
      if (d == 0)
      {
         return (-1);
      }
      d--;
   }
   switch (d)
   {
      case 0:
      {
         return 0;
      }

      case 1:
      {
         x(0) = -z(0)/z(1);
         return 1;
      }

      case 2:
      {
         double a = z(2), b = z(1), c = z(0);
         double D = b*b-4*a*c;
         if (D < 0.0)
         {
            return 0;
         }
         if (D == 0.0)
         {
            x(0) = x(1) = -0.5 * b / a;
            return 2; // root with multiplicity 2
         }
         if (b == 0.0)
         {
            x(0) = -(x(1) = fabs(0.5 * sqrt(D) / a));
            return 2;
         }
         else
         {
            double t;
            if (b > 0.0)
            {
               t = -0.5 * (b + sqrt(D));
            }
            else
            {
               t = -0.5 * (b - sqrt(D));
            }
            x(0) = t / a;
            x(1) = c / t;
            if (x(0) > x(1))
            {
               Swap<double>(x(0), x(1));
            }
            return 2;
         }
      }

      case 3:
      {
         double a = z(2)/z(3), b = z(1)/z(3), c = z(0)/z(3);

         // find the real roots of x^3 + a x^2 + b x + c = 0
         double Q = (a * a - 3 * b) / 9;
         double R = (2 * a * a * a - 9 * a * b + 27 * c) / 54;
         double Q3 = Q * Q * Q;
         double R2 = R * R;

         if (R2 == Q3)
         {
            if (Q == 0)
            {
               x(0) = x(1) = x(2) = - a / 3;
            }
            else
            {
               double sqrtQ = sqrt(Q);

               if (R > 0)
               {
                  x(0) = -2 * sqrtQ - a / 3;
                  x(1) = x(2) = sqrtQ - a / 3;
               }
               else
               {
                  x(0) = x(1) = - sqrtQ - a / 3;
                  x(2) = 2 * sqrtQ - a / 3;
               }
            }
            return 3;
         }
         else if (R2 < Q3)
         {
            double theta = acos(R / sqrt(Q3));
            double A = -2 * sqrt(Q);
            double x0, x1, x2;
            x0 = A * cos(theta / 3) - a / 3;
            x1 = A * cos((theta + 2.0 * M_PI) / 3) - a / 3;
            x2 = A * cos((theta - 2.0 * M_PI) / 3) - a / 3;

            /* Sort x0, x1, x2 */
            if (x0 > x1)
            {
               Swap<double>(x0, x1);
            }
            if (x1 > x2)
            {
               Swap<double>(x1, x2);
               if (x0 > x1)
               {
                  Swap<double>(x0, x1);
               }
            }
            x(0) = x0;
            x(1) = x1;
            x(2) = x2;
            return 3;
         }
         else
         {
            double A;
            if (R >= 0.0)
            {
               A = -pow(sqrt(R2 - Q3) + R, 1.0/3.0);
            }
            else
            {
               A =  pow(sqrt(R2 - Q3) - R, 1.0/3.0);
            }
            x(0) = A + Q / A - a / 3;
            return 1;
         }
      }
   }
   return 0;
}

void FindTMax(Vector &c, Vector &x, double &tmax,
              const double factor, const int Dim)
{
   const double c0 = c(0);
   c(0) = c0 * (1.0 - pow(factor, -Dim));
   int nr = FindRoots(c, x);
   for (int j = 0; j < nr; j++)
   {
      if (x(j) > tmax)
      {
         break;
      }
      if (x(j) >= 0.0)
      {
         tmax = x(j);
         break;
      }
   }
   c(0) = c0 * (1.0 - pow(factor, Dim));
   nr = FindRoots(c, x);
   for (int j = 0; j < nr; j++)
   {
      if (x(j) > tmax)
      {
         break;
      }
      if (x(j) >= 0.0)
      {
         tmax = x(j);
         break;
      }
   }
}

void Mesh::CheckDisplacements(const Vector &displacements, double &tmax)
{
   int nvs = vertices.Size();
   DenseMatrix P, V, DS, PDS(spaceDim), VDS(spaceDim);
   Vector c(spaceDim+1), x(spaceDim);
   const double factor = 2.0;

   // check for tangling assuming constant speed
   if (tmax < 1.0)
   {
      tmax = 1.0;
   }
   for (int i = 0; i < NumOfElements; i++)
   {
      Element *el = elements[i];
      int nv = el->GetNVertices();
      int *v = el->GetVertices();
      P.SetSize(spaceDim, nv);
      V.SetSize(spaceDim, nv);
      for (int j = 0; j < spaceDim; j++)
         for (int k = 0; k < nv; k++)
         {
            P(j, k) = vertices[v[k]](j);
            V(j, k) = displacements(v[k]+j*nvs);
         }
      DS.SetSize(nv, spaceDim);
      const FiniteElement *fe =
         GetTransformationFEforElementType(el->GetType());
      // check if  det(P.DShape+t*V.DShape) > 0 for all x and 0<=t<=1
      switch (el->GetType())
      {
         case Element::TRIANGLE:
         case Element::TETRAHEDRON:
         {
            // DS is constant
            fe->CalcDShape(Geometries.GetCenter(fe->GetGeomType()), DS);
            Mult(P, DS, PDS);
            Mult(V, DS, VDS);
            DetOfLinComb(PDS, VDS, c);
            if (c(0) <= 0.0)
            {
               tmax = 0.0;
            }
            else
            {
               FindTMax(c, x, tmax, factor, Dim);
            }
         }
         break;

         case Element::QUADRILATERAL:
         {
            const IntegrationRule &ir = fe->GetNodes();
            for (int j = 0; j < nv; j++)
            {
               fe->CalcDShape(ir.IntPoint(j), DS);
               Mult(P, DS, PDS);
               Mult(V, DS, VDS);
               DetOfLinComb(PDS, VDS, c);
               if (c(0) <= 0.0)
               {
                  tmax = 0.0;
               }
               else
               {
                  FindTMax(c, x, tmax, factor, Dim);
               }
            }
         }
         break;

         default:
            mfem_error("Mesh::CheckDisplacements(...)");
      }
   }
}

void Mesh::MoveVertices(const Vector &displacements)
{
   for (int i = 0, nv = vertices.Size(); i < nv; i++)
      for (int j = 0; j < spaceDim; j++)
      {
         vertices[i](j) += displacements(j*nv+i);
      }
}

void Mesh::GetVertices(Vector &vert_coord) const
{
   int nv = vertices.Size();
   vert_coord.SetSize(nv*spaceDim);
   for (int i = 0; i < nv; i++)
      for (int j = 0; j < spaceDim; j++)
      {
         vert_coord(j*nv+i) = vertices[i](j);
      }
}

void Mesh::SetVertices(const Vector &vert_coord)
{
   for (int i = 0, nv = vertices.Size(); i < nv; i++)
      for (int j = 0; j < spaceDim; j++)
      {
         vertices[i](j) = vert_coord(j*nv+i);
      }
}

void Mesh::GetNode(int i, double *coord)
{
   if (Nodes)
   {
      FiniteElementSpace *fes = Nodes->FESpace();
      for (int j = 0; j < spaceDim; j++)
      {
         coord[j] = (*Nodes)(fes->DofToVDof(i, j));
      }
   }
   else
   {
      for (int j = 0; j < spaceDim; j++)
      {
         coord[j] = vertices[i](j);
      }
   }
}

void Mesh::SetNode(int i, const double *coord)
{
   if (Nodes)
   {
      FiniteElementSpace *fes = Nodes->FESpace();
      for (int j = 0; j < spaceDim; j++)
      {
         (*Nodes)(fes->DofToVDof(i, j)) = coord[j];
      }
   }
   else
   {
      for (int j = 0; j < spaceDim; j++)
      {
         vertices[i](j) = coord[j];
      }

   }
}

void Mesh::MoveNodes(const Vector &displacements)
{
   if (Nodes)
   {
      (*Nodes) += displacements;
   }
   else
   {
      MoveVertices(displacements);
   }
}

void Mesh::GetNodes(Vector &node_coord) const
{
   if (Nodes)
   {
      node_coord = (*Nodes);
   }
   else
   {
      GetVertices(node_coord);
   }
}

void Mesh::SetNodes(const Vector &node_coord)
{
   if (Nodes)
   {
      (*Nodes) = node_coord;
   }
   else
   {
      SetVertices(node_coord);
   }
}

void Mesh::NewNodes(GridFunction &nodes, bool make_owner)
{
   if (own_nodes) { delete Nodes; }
   Nodes = &nodes;
   spaceDim = Nodes->FESpace()->GetVDim();
   own_nodes = (int)make_owner;

   if (NURBSext != nodes.FESpace()->GetNURBSext())
   {
      delete NURBSext;
      NURBSext = nodes.FESpace()->StealNURBSext();
   }
}

void Mesh::SwapNodes(GridFunction *&nodes, int &own_nodes_)
{
   mfem::Swap<GridFunction*>(Nodes, nodes);
   mfem::Swap<int>(own_nodes, own_nodes_);
   // TODO:
   // if (nodes)
   //    nodes->FESpace()->MakeNURBSextOwner();
   // NURBSext = (Nodes) ? Nodes->FESpace()->StealNURBSext() : NULL;
}

void Mesh::AverageVertices(int * indexes, int n, int result)
{
   int j, k;

   for (k = 0; k < spaceDim; k++)
   {
      vertices[result](k) = vertices[indexes[0]](k);
   }

   for (j = 1; j < n; j++)
      for (k = 0; k < spaceDim; k++)
      {
         vertices[result](k) += vertices[indexes[j]](k);
      }

   for (k = 0; k < spaceDim; k++)
   {
      vertices[result](k) *= (1.0 / n);
   }
}

void Mesh::UpdateNodes()
{
   if (Nodes)
   {
      Nodes->FESpace()->Update();
      Nodes->Update();
   }
}

void Mesh::QuadUniformRefinement()
{
   int i, j, *v, vv[2], attr;
   const int *e;

   if (el_to_edge == NULL)
   {
      el_to_edge = new Table;
      NumOfEdges = GetElementToEdgeTable(*el_to_edge, be_to_edge);
   }

   int oedge = NumOfVertices;
   int oelem = oedge + NumOfEdges;

   vertices.SetSize(oelem + NumOfElements);

   for (i = 0; i < NumOfElements; i++)
   {
      v = elements[i]->GetVertices();

      AverageVertices(v, 4, oelem+i);

      e = el_to_edge->GetRow(i);

      vv[0] = v[0], vv[1] = v[1]; AverageVertices(vv, 2, oedge+e[0]);
      vv[0] = v[1], vv[1] = v[2]; AverageVertices(vv, 2, oedge+e[1]);
      vv[0] = v[2], vv[1] = v[3]; AverageVertices(vv, 2, oedge+e[2]);
      vv[0] = v[3], vv[1] = v[0]; AverageVertices(vv, 2, oedge+e[3]);
   }

   elements.SetSize(4 * NumOfElements);
   for (i = 0; i < NumOfElements; i++)
   {
      attr = elements[i]->GetAttribute();
      v = elements[i]->GetVertices();
      e = el_to_edge->GetRow(i);
      j = NumOfElements + 3 * i;

      elements[j+0] = new Quadrilateral(oedge+e[0], v[1], oedge+e[1],
                                        oelem+i, attr);
      elements[j+1] = new Quadrilateral(oelem+i, oedge+e[1], v[2],
                                        oedge+e[2], attr);
      elements[j+2] = new Quadrilateral(oedge+e[3], oelem+i, oedge+e[2],
                                        v[3], attr);

      v[1] = oedge+e[0];
      v[2] = oelem+i;
      v[3] = oedge+e[3];
   }

   boundary.SetSize(2 * NumOfBdrElements);
   for (i = 0; i < NumOfBdrElements; i++)
   {
      attr = boundary[i]->GetAttribute();
      v = boundary[i]->GetVertices();
      j = NumOfBdrElements + i;

      boundary[j] = new Segment(oedge+be_to_edge[i], v[1], attr);

      v[1] = oedge+be_to_edge[i];
   }

   static double quad_children[2*4*4] =
   {
      0.0,0.0, 0.5,0.0, 0.5,0.5, 0.0,0.5, // lower-left
      0.5,0.0, 1.0,0.0, 1.0,0.5, 0.5,0.5, // lower-right
      0.5,0.5, 1.0,0.5, 1.0,1.0, 0.5,1.0, // upper-right
      0.0,0.5, 0.5,0.5, 0.5,1.0, 0.0,1.0  // upper-left
   };

   CoarseFineTr.point_matrices.UseExternalData(quad_children, 2, 4, 4);
   CoarseFineTr.embeddings.SetSize(elements.Size());

   for (i = 0; i < elements.Size(); i++)
   {
      Embedding &emb = CoarseFineTr.embeddings[i];
      emb.parent = (i < NumOfElements) ? i : (i - NumOfElements) / 3;
      emb.matrix = (i < NumOfElements) ? 0 : (i - NumOfElements) % 3 + 1;
   }

   NumOfVertices    = oelem + NumOfElements;
   NumOfElements    = 4 * NumOfElements;
   NumOfBdrElements = 2 * NumOfBdrElements;
   NumOfFaces       = 0;

   if (el_to_edge != NULL)
   {
      NumOfEdges = GetElementToEdgeTable(*el_to_edge, be_to_edge);
      GenerateFaces();
   }

   last_operation = Mesh::REFINE;
   sequence++;

   UpdateNodes();

#ifdef MFEM_DEBUG
   CheckElementOrientation(false);
   CheckBdrElementOrientation(false);
#endif
}

void Mesh::HexUniformRefinement()
{
   int i;
   int * v;
   const int *e, *f;
   int vv[4];

   if (el_to_edge == NULL)
   {
      el_to_edge = new Table;
      NumOfEdges = GetElementToEdgeTable(*el_to_edge, be_to_edge);
   }
   if (el_to_face == NULL)
   {
      GetElementToFaceTable();
   }

   int oedge = NumOfVertices;
   int oface = oedge + NumOfEdges;
   int oelem = oface + NumOfFaces;

   vertices.SetSize(oelem + NumOfElements);
   for (i = 0; i < NumOfElements; i++)
   {
      MFEM_ASSERT(elements[i]->GetType() == Element::HEXAHEDRON,
                  "Element is not a hex!");
      v = elements[i]->GetVertices();

      AverageVertices(v, 8, oelem+i);

      f = el_to_face->GetRow(i);

      for (int j = 0; j < 6; j++)
      {
         for (int k = 0; k < 4; k++)
         {
            vv[k] = v[hex_faces[j][k]];
         }
         AverageVertices(vv, 4, oface+f[j]);
      }

      e = el_to_edge->GetRow(i);

      for (int j = 0; j < 12; j++)
      {
         for (int k = 0; k < 2; k++)
         {
            vv[k] = v[Hexahedron::edges[j][k]];
         }
         AverageVertices(vv, 2, oedge+e[j]);
      }
   }

   int attr, j;
   elements.SetSize(8 * NumOfElements);
   for (i = 0; i < NumOfElements; i++)
   {
      attr = elements[i]->GetAttribute();
      v = elements[i]->GetVertices();
      e = el_to_edge->GetRow(i);
      f = el_to_face->GetRow(i);
      j = NumOfElements + 7 * i;

      elements[j+0] = new Hexahedron(oedge+e[0], v[1], oedge+e[1], oface+f[0],
                                     oface+f[1], oedge+e[9], oface+f[2],
                                     oelem+i, attr);
      elements[j+1] = new Hexahedron(oface+f[0], oedge+e[1], v[2], oedge+e[2],
                                     oelem+i, oface+f[2], oedge+e[10],
                                     oface+f[3], attr);
      elements[j+2] = new Hexahedron(oedge+e[3], oface+f[0], oedge+e[2], v[3],
                                     oface+f[4], oelem+i, oface+f[3],
                                     oedge+e[11], attr);
      elements[j+3] = new Hexahedron(oedge+e[8], oface+f[1], oelem+i,
                                     oface+f[4], v[4], oedge+e[4], oface+f[5],
                                     oedge+e[7], attr);
      elements[j+4] = new Hexahedron(oface+f[1], oedge+e[9], oface+f[2],
                                     oelem+i, oedge+e[4], v[5], oedge+e[5],
                                     oface+f[5], attr);
      elements[j+5] = new Hexahedron(oelem+i, oface+f[2], oedge+e[10],
                                     oface+f[3], oface+f[5], oedge+e[5], v[6],
                                     oedge+e[6], attr);
      elements[j+6] = new Hexahedron(oface+f[4], oelem+i, oface+f[3],
                                     oedge+e[11], oedge+e[7], oface+f[5],
                                     oedge+e[6], v[7], attr);

      v[1] = oedge+e[0];
      v[2] = oface+f[0];
      v[3] = oedge+e[3];
      v[4] = oedge+e[8];
      v[5] = oface+f[1];
      v[6] = oelem+i;
      v[7] = oface+f[4];
   }

   boundary.SetSize(4 * NumOfBdrElements);
   for (i = 0; i < NumOfBdrElements; i++)
   {
      MFEM_ASSERT(boundary[i]->GetType() == Element::QUADRILATERAL,
                  "boundary Element is not a quad!");
      attr = boundary[i]->GetAttribute();
      v = boundary[i]->GetVertices();
      e = bel_to_edge->GetRow(i);
      f = & be_to_face[i];
      j = NumOfBdrElements + 3 * i;

      boundary[j+0] = new Quadrilateral(oedge+e[0], v[1], oedge+e[1],
                                        oface+f[0], attr);
      boundary[j+1] = new Quadrilateral(oface+f[0], oedge+e[1], v[2],
                                        oedge+e[2], attr);
      boundary[j+2] = new Quadrilateral(oedge+e[3], oface+f[0], oedge+e[2],
                                        v[3], attr);

      v[1] = oedge+e[0];
      v[2] = oface+f[0];
      v[3] = oedge+e[3];
   }

   static const double A = 0.0, B = 0.5, C = 1.0;
   static double hex_children[3*8*8] =
   {
      A,A,A, B,A,A, B,B,A, A,B,A, A,A,B, B,A,B, B,B,B, A,B,B,
      B,A,A, C,A,A, C,B,A, B,B,A, B,A,B, C,A,B, C,B,B, B,B,B,
      B,B,A, C,B,A, C,C,A, B,C,A, B,B,B, C,B,B, C,C,B, B,C,B,
      A,B,A, B,B,A, B,C,A, A,C,A, A,B,B, B,B,B, B,C,B, A,C,B,
      A,A,B, B,A,B, B,B,B, A,B,B, A,A,C, B,A,C, B,B,C, A,B,C,
      B,A,B, C,A,B, C,B,B, B,B,B, B,A,C, C,A,C, C,B,C, B,B,C,
      B,B,B, C,B,B, C,C,B, B,C,B, B,B,C, C,B,C, C,C,C, B,C,C,
      A,B,B, B,B,B, B,C,B, A,C,B, A,B,C, B,B,C, B,C,C, A,C,C
   };

   CoarseFineTr.point_matrices.UseExternalData(hex_children, 3, 8, 8);
   CoarseFineTr.embeddings.SetSize(elements.Size());

   for (i = 0; i < elements.Size(); i++)
   {
      Embedding &emb = CoarseFineTr.embeddings[i];
      emb.parent = (i < NumOfElements) ? i : (i - NumOfElements) / 7;
      emb.matrix = (i < NumOfElements) ? 0 : (i - NumOfElements) % 7 + 1;
   }

   NumOfVertices    = oelem + NumOfElements;
   NumOfElements    = 8 * NumOfElements;
   NumOfBdrElements = 4 * NumOfBdrElements;

   if (el_to_face != NULL)
   {
      GetElementToFaceTable();
      GenerateFaces();
   }

#ifdef MFEM_DEBUG
   CheckBdrElementOrientation(false);
#endif

   if (el_to_edge != NULL)
   {
      NumOfEdges = GetElementToEdgeTable(*el_to_edge, be_to_edge);
   }

   last_operation = Mesh::REFINE;
   sequence++;

   UpdateNodes();
}

void Mesh::LocalRefinement(const Array<int> &marked_el, int type)
{
   int i, j, ind, nedges;
   Array<int> v;

   if (ncmesh)
   {
      MFEM_ABORT("Local and nonconforming refinements cannot be mixed.");
   }

   InitRefinementTransforms();

   if (Dim == 1) // --------------------------------------------------------
   {
      int cne = NumOfElements, cnv = NumOfVertices;
      NumOfVertices += marked_el.Size();
      NumOfElements += marked_el.Size();
      vertices.SetSize(NumOfVertices);
      elements.SetSize(NumOfElements);
      CoarseFineTr.embeddings.SetSize(NumOfElements);

      for (j = 0; j < marked_el.Size(); j++)
      {
         i = marked_el[j];
         Segment *c_seg = (Segment *)elements[i];
         int *vert = c_seg->GetVertices(), attr = c_seg->GetAttribute();
         int new_v = cnv + j, new_e = cne + j;
         AverageVertices(vert, 2, new_v);
         elements[new_e] = new Segment(new_v, vert[1], attr);
         vert[1] = new_v;

         CoarseFineTr.embeddings[i] = Embedding(i, 1);
         CoarseFineTr.embeddings[new_e] = Embedding(i, 2);
      }

      static double seg_children[3*2] = { 0.0,1.0, 0.0,0.5, 0.5,1.0 };
      CoarseFineTr.point_matrices.UseExternalData(seg_children, 1, 2, 3);

      GenerateFaces();

   } // end of 'if (Dim == 1)'
   else if (Dim == 2) // ---------------------------------------------------
   {
      // 1. Get table of vertex to vertex connections.
      DSTable v_to_v(NumOfVertices);
      GetVertexToVertexTable(v_to_v);

      // 2. Get edge to element connections in arrays edge1 and edge2
      nedges = v_to_v.NumberOfEntries();
      int *edge1  = new int[nedges];
      int *edge2  = new int[nedges];
      int *middle = new int[nedges];

      for (i = 0; i < nedges; i++)
      {
         edge1[i] = edge2[i] = middle[i] = -1;
      }

      for (i = 0; i < NumOfElements; i++)
      {
         elements[i]->GetVertices(v);
         for (j = 1; j < v.Size(); j++)
         {
            ind = v_to_v(v[j-1], v[j]);
            (edge1[ind] == -1) ? (edge1[ind] = i) : (edge2[ind] = i);
         }
         ind = v_to_v(v[0], v[v.Size()-1]);
         (edge1[ind] == -1) ? (edge1[ind] = i) : (edge2[ind] = i);
      }

      // 3. Do the red refinement.
      for (i = 0; i < marked_el.Size(); i++)
      {
         RedRefinement(marked_el[i], v_to_v, edge1, edge2, middle);
      }

      // 4. Do the green refinement (to get conforming mesh).
      int need_refinement;
      do
      {
         need_refinement = 0;
         for (i = 0; i < nedges; i++)
         {
            if (middle[i] != -1 && edge1[i] != -1)
            {
               need_refinement = 1;
               GreenRefinement(edge1[i], v_to_v, edge1, edge2, middle);
            }
         }
      }
      while (need_refinement == 1);

      // 5. Update the boundary elements.
      int v1[2], v2[2], bisect, temp;
      temp = NumOfBdrElements;
      for (i = 0; i < temp; i++)
      {
         boundary[i]->GetVertices(v);
         bisect = v_to_v(v[0], v[1]);
         if (middle[bisect] != -1) // the element was refined (needs updating)
         {
            if (boundary[i]->GetType() == Element::SEGMENT)
            {
               v1[0] =           v[0]; v1[1] = middle[bisect];
               v2[0] = middle[bisect]; v2[1] =           v[1];

               boundary[i]->SetVertices(v1);
               boundary.Append(new Segment(v2, boundary[i]->GetAttribute()));
            }
            else
               mfem_error("Only bisection of segment is implemented"
                          " for bdr elem.");
         }
      }
      NumOfBdrElements = boundary.Size();

      // 6. Free the allocated memory.
      delete [] edge1;
      delete [] edge2;
      delete [] middle;

      if (el_to_edge != NULL)
      {
         NumOfEdges = GetElementToEdgeTable(*el_to_edge, be_to_edge);
         GenerateFaces();
      }

   }
   else if (Dim == 3) // ---------------------------------------------------
   {
      // 1. Get table of vertex to vertex connections.
      DSTable v_to_v(NumOfVertices);
      GetVertexToVertexTable(v_to_v);

      // 2. Get edge to element connections in arrays edge1 and edge2
      nedges = v_to_v.NumberOfEntries();
      int *middle = new int[nedges];

      for (i = 0; i < nedges; i++)
      {
         middle[i] = -1;
      }

      // 3. Do the red refinement.
      int ii;
      switch (type)
      {
         case 1:
            for (i = 0; i < marked_el.Size(); i++)
            {
               Bisection(marked_el[i], v_to_v, NULL, NULL, middle);
            }
            break;
         case 2:
            for (i = 0; i < marked_el.Size(); i++)
            {
               Bisection(marked_el[i], v_to_v, NULL, NULL, middle);

               Bisection(NumOfElements - 1, v_to_v, NULL, NULL, middle);
               Bisection(marked_el[i], v_to_v, NULL, NULL, middle);
            }
            break;
         case 3:
            for (i = 0; i < marked_el.Size(); i++)
            {
               Bisection(marked_el[i], v_to_v, NULL, NULL, middle);

               ii = NumOfElements - 1;
               Bisection(ii, v_to_v, NULL, NULL, middle);
               Bisection(NumOfElements - 1, v_to_v, NULL, NULL, middle);
               Bisection(ii, v_to_v, NULL, NULL, middle);

               Bisection(marked_el[i], v_to_v, NULL, NULL, middle);
               Bisection(NumOfElements-1, v_to_v, NULL, NULL, middle);
               Bisection(marked_el[i], v_to_v, NULL, NULL, middle);
            }
            break;
      }

      // 4. Do the green refinement (to get conforming mesh).
      int need_refinement;
      // int need_refinement, onoe, max_gen = 0;
      do
      {
         // int redges[2], type, flag;
         need_refinement = 0;
         // onoe = NumOfElements;
         // for (i = 0; i < onoe; i++)
         for (i = 0; i < NumOfElements; i++)
         {
            // ((Tetrahedron *)elements[i])->ParseRefinementFlag(redges, type, flag);
            // if (flag > max_gen)  max_gen = flag;
            if (elements[i]->NeedRefinement(v_to_v, middle))
            {
               need_refinement = 1;
               Bisection(i, v_to_v, NULL, NULL, middle);
            }
         }
      }
      while (need_refinement == 1);

      // cout << "Maximum generation: " << max_gen << endl;

      // 5. Update the boundary elements.
      do
      {
         need_refinement = 0;
         for (i = 0; i < NumOfBdrElements; i++)
            if (boundary[i]->NeedRefinement(v_to_v, middle))
            {
               need_refinement = 1;
               Bisection(i, v_to_v, middle);
            }
      }
      while (need_refinement == 1);

      // 6. Un-mark the Pf elements.
      int refinement_edges[2], type, flag;
      for (i = 0; i < NumOfElements; i++)
      {
         Tetrahedron* el = (Tetrahedron*) elements[i];
         el->ParseRefinementFlag(refinement_edges, type, flag);

         if (type == Tetrahedron::TYPE_PF)
         {
            el->CreateRefinementFlag(refinement_edges, Tetrahedron::TYPE_PU,
                                     flag);
         }
      }

      NumOfBdrElements = boundary.Size();

      // 7. Free the allocated memory.
      delete [] middle;

      if (el_to_edge != NULL)
      {
         NumOfEdges = GetElementToEdgeTable(*el_to_edge, be_to_edge);
      }
      if (el_to_face != NULL)
      {
         GetElementToFaceTable();
         GenerateFaces();
      }

   } //  end 'if (Dim == 3)'

   last_operation = Mesh::REFINE;
   sequence++;

   UpdateNodes();

#ifdef MFEM_DEBUG
   CheckElementOrientation(false);
#endif
}

void Mesh::NonconformingRefinement(const Array<Refinement> &refinements,
                                   int nc_limit)
{
   MFEM_VERIFY(!NURBSext, "Nonconforming refinement of NURBS meshes is "
               "not supported. Project the NURBS to Nodes first.");

   if (!ncmesh)
   {
      // start tracking refinement hierarchy
      ncmesh = new NCMesh(this);
   }

   if (!refinements.Size())
   {
      last_operation = Mesh::NONE;
      return;
   }

   // do the refinements
   ncmesh->MarkCoarseLevel();
   ncmesh->Refine(refinements);

   if (nc_limit > 0)
   {
      ncmesh->LimitNCLevel(nc_limit);
   }

   // create a second mesh containing the finest elements from 'ncmesh'
   Mesh* mesh2 = new Mesh(*ncmesh);
   ncmesh->OnMeshUpdated(mesh2);

   // now swap the meshes, the second mesh will become the old coarse mesh
   // and this mesh will be the new fine mesh
   Swap(*mesh2, false);
   delete mesh2;

   GenerateNCFaceInfo();

   last_operation = Mesh::REFINE;
   sequence++;

   if (Nodes) // update/interpolate curved mesh
   {
      Nodes->FESpace()->Update();
      Nodes->Update();
   }
}

void Mesh::DerefineMesh(const Array<int> &derefinements)
{
   MFEM_VERIFY(ncmesh, "only supported for non-conforming meshes.");
   MFEM_VERIFY(!NURBSext, "Derefinement of NURBS meshes is not supported. "
               "Project the NURBS to Nodes first.");

   ncmesh->Derefine(derefinements);

   Mesh* mesh2 = new Mesh(*ncmesh);
   ncmesh->OnMeshUpdated(mesh2);

   Swap(*mesh2, false);
   delete mesh2;

   GenerateNCFaceInfo();

   last_operation = Mesh::DEREFINE;
   sequence++;

   if (Nodes) // update/interpolate mesh curvature
   {
      Nodes->FESpace()->Update();
      Nodes->Update();
   }
}

bool Mesh::NonconformingDerefinement(Array<double> &elem_error,
                                     double threshold, int nc_limit, int op)
{
   const Table &dt = ncmesh->GetDerefinementTable();

   Array<int> level_ok;
   if (nc_limit > 0)
   {
      ncmesh->CheckDerefinementNCLevel(dt, level_ok, nc_limit);
   }

   Array<int> derefs;
   for (int i = 0; i < dt.Size(); i++)
   {
      if (nc_limit > 0 && !level_ok[i]) { continue; }

      const int* fine = dt.GetRow(i);
      int size = dt.RowSize(i);

      double error = 0.0;
      for (int j = 0; j < size; j++)
      {
         MFEM_VERIFY(fine[j] < elem_error.Size(), "");

         double err_fine = elem_error[fine[j]];
         switch (op)
         {
            case 0: error = std::min(error, err_fine); break;
            case 1: error += err_fine; break;
            case 2: error = std::max(error, err_fine); break;
         }
      }

      if (error < threshold) { derefs.Append(i); }
   }

   if (derefs.Size())
   {
      DerefineMesh(derefs);
      return true;
   }

   return false;
}

bool Mesh::DerefineByError(Array<double> &elem_error, double threshold,
                           int nc_limit, int op)
{
   // NOTE: the error array is not const because it will be expanded in parallel
   //       by ghost element errors
   if (Nonconforming())
   {
      return NonconformingDerefinement(elem_error, threshold, nc_limit, op);
   }
   else
   {
      MFEM_ABORT("Derefinement is currently supported for non-conforming "
                 "meshes only.");
      return false;
   }
}

bool Mesh::DerefineByError(const Vector &elem_error, double threshold,
                           int nc_limit, int op)
{
   Array<double> tmp(elem_error.Size());
   for (int i = 0; i < tmp.Size(); i++)
   {
      tmp[i] = elem_error(i);
   }
   return DerefineByError(tmp, threshold, nc_limit, op);
}


void Mesh::InitFromNCMesh(const NCMesh &ncmesh)
{
   Dim = ncmesh.Dimension();
   spaceDim = ncmesh.SpaceDimension();

   BaseGeom = ncmesh.GetElementGeometry();

   switch (BaseGeom)
   {
      case Geometry::TRIANGLE:
      case Geometry::SQUARE:
         BaseBdrGeom = Geometry::SEGMENT;
         break;
      case Geometry::CUBE:
         BaseBdrGeom = Geometry::SQUARE;
         break;
      default:
         BaseBdrGeom = -1;
   }

   DeleteTables();

   ncmesh.GetMeshComponents(vertices, elements, boundary);

   NumOfVertices = vertices.Size();
   NumOfElements = elements.Size();
   NumOfBdrElements = boundary.Size();

   SetMeshGen(); // set the mesh type ('meshgen')

   NumOfEdges = NumOfFaces = 0;

   if (Dim > 1)
   {
      el_to_edge = new Table;
      NumOfEdges = GetElementToEdgeTable(*el_to_edge, be_to_edge);
   }
   if (Dim > 2)
   {
      GetElementToFaceTable();
   }
   GenerateFaces();
#ifdef MFEM_DEBUG
   CheckBdrElementOrientation(false);
#endif

   // NOTE: ncmesh->OnMeshUpdated() and GenerateNCFaceInfo() should be called
   // outside after this method.
}

Mesh::Mesh(const NCMesh &ncmesh)
{
   Init();
   InitTables();
   InitFromNCMesh(ncmesh);
   SetAttributes();
}

void Mesh::Swap(Mesh& other, bool non_geometry)
{
   mfem::Swap(Dim, other.Dim);
   mfem::Swap(spaceDim, other.spaceDim);

   mfem::Swap(NumOfVertices, other.NumOfVertices);
   mfem::Swap(NumOfElements, other.NumOfElements);
   mfem::Swap(NumOfBdrElements, other.NumOfBdrElements);
   mfem::Swap(NumOfEdges, other.NumOfEdges);
   mfem::Swap(NumOfFaces, other.NumOfFaces);

   mfem::Swap(meshgen, other.meshgen);

   mfem::Swap(elements, other.elements);
   mfem::Swap(vertices, other.vertices);
   mfem::Swap(boundary, other.boundary);
   mfem::Swap(faces, other.faces);
   mfem::Swap(faces_info, other.faces_info);
   mfem::Swap(nc_faces_info, other.nc_faces_info);

   mfem::Swap(el_to_edge, other.el_to_edge);
   mfem::Swap(el_to_face, other.el_to_face);
   mfem::Swap(el_to_el, other.el_to_el);
   mfem::Swap(be_to_edge, other.be_to_edge);
   mfem::Swap(bel_to_edge, other.bel_to_edge);
   mfem::Swap(be_to_face, other.be_to_face);
   mfem::Swap(face_edge, other.face_edge);
   mfem::Swap(edge_vertex, other.edge_vertex);

   mfem::Swap(attributes, other.attributes);
   mfem::Swap(bdr_attributes, other.bdr_attributes);

   if (non_geometry)
   {
      mfem::Swap(NURBSext, other.NURBSext);
      mfem::Swap(ncmesh, other.ncmesh);

      mfem::Swap(Nodes, other.Nodes);
      mfem::Swap(own_nodes, other.own_nodes);
   }
}

void Mesh::UniformRefinement()
{
   if (NURBSext)
   {
      NURBSUniformRefinement();
   }
   else if (meshgen == 1 || ncmesh)
   {
      Array<int> elem_to_refine(GetNE());
      for (int i = 0; i < elem_to_refine.Size(); i++)
      {
         elem_to_refine[i] = i;
      }

      if (Conforming())
      {
         LocalRefinement(elem_to_refine);
      }
      else
      {
         GeneralRefinement(elem_to_refine, 1);
      }
   }
   else if (Dim == 2)
   {
      QuadUniformRefinement();
   }
   else if (Dim == 3)
   {
      HexUniformRefinement();
   }
   else
   {
      mfem_error("Mesh::UniformRefinement()");
   }
}

void Mesh::GeneralRefinement(const Array<Refinement> &refinements,
                             int nonconforming, int nc_limit)
{
   if (Dim == 1)
   {
      nonconforming = 0;
   }
   else if (nonconforming < 0)
   {
      // determine if nonconforming refinement is suitable
      int geom = GetElementBaseGeometry();
      if (geom == Geometry::CUBE || geom == Geometry::SQUARE)
      {
         nonconforming = 1;
      }
      else
      {
         nonconforming = 0;
      }
   }

   if (nonconforming || ncmesh != NULL)
   {
      // non-conforming refinement (hanging nodes)
      NonconformingRefinement(refinements, nc_limit);
   }
   else
   {
      Array<int> el_to_refine(refinements.Size());
      for (int i = 0; i < refinements.Size(); i++)
      {
         el_to_refine[i] = refinements[i].index;
      }

      // infer 'type' of local refinement from first element's 'ref_type'
      int type, rt = (refinements.Size() ? refinements[0].ref_type : 7);
      if (rt == 1 || rt == 2 || rt == 4)
      {
         type = 1; // bisection
      }
      else if (rt == 3 || rt == 5 || rt == 6)
      {
         type = 2; // quadrisection
      }
      else
      {
         type = 3; // octasection
      }

      // red-green refinement and bisection, no hanging nodes
      LocalRefinement(el_to_refine, type);
   }
}

void Mesh::GeneralRefinement(const Array<int> &el_to_refine, int nonconforming,
                             int nc_limit)
{
   Array<Refinement> refinements(el_to_refine.Size());
   for (int i = 0; i < el_to_refine.Size(); i++)
   {
      refinements[i] = Refinement(el_to_refine[i]);
   }
   GeneralRefinement(refinements, nonconforming, nc_limit);
}

void Mesh::EnsureNCMesh(bool triangles_nonconforming)
{
   MFEM_VERIFY(!NURBSext, "Cannot convert a NURBS mesh to an NC mesh. "
               "Project the NURBS to Nodes first.");

   if (!ncmesh)
   {
      if ((meshgen & 2) /* quads/hexes */ ||
          (triangles_nonconforming && BaseGeom == Geometry::TRIANGLE))
      {
         ncmesh = new NCMesh(this);
         ncmesh->OnMeshUpdated(this);
         GenerateNCFaceInfo();
      }
   }
}

void Mesh::RandomRefinement(double prob, bool aniso, int nonconforming,
                            int nc_limit)
{
   Array<Refinement> refs;
   for (int i = 0; i < GetNE(); i++)
   {
      if ((double) rand() / RAND_MAX < prob)
      {
         int type = 7;
         if (aniso)
         {
            type = (Dim == 3) ? (rand() % 7 + 1) : (rand() % 3 + 1);
         }
         refs.Append(Refinement(i, type));
      }
   }
   GeneralRefinement(refs, nonconforming, nc_limit);
}

void Mesh::RefineAtVertex(const Vertex& vert, double eps, int nonconforming)
{
   Array<int> v;
   Array<Refinement> refs;
   for (int i = 0; i < GetNE(); i++)
   {
      GetElementVertices(i, v);
      bool refine = false;
      for (int j = 0; j < v.Size(); j++)
      {
         double dist = 0.0;
         for (int l = 0; l < spaceDim; l++)
         {
            double d = vert(l) - vertices[v[j]](l);
            dist += d*d;
         }
         if (dist <= eps*eps) { refine = true; break; }
      }
      if (refine)
      {
         refs.Append(Refinement(i));
      }
   }
   GeneralRefinement(refs, nonconforming);
}

bool Mesh::RefineByError(const Array<double> &elem_error, double threshold,
                         int nonconforming, int nc_limit)
{
   MFEM_VERIFY(elem_error.Size() == GetNE(), "");
   Array<Refinement> refs;
   for (int i = 0; i < GetNE(); i++)
   {
      if (elem_error[i] > threshold)
      {
         refs.Append(Refinement(i));
      }
   }
   if (ReduceInt(refs.Size()))
   {
      GeneralRefinement(refs, nonconforming, nc_limit);
      return true;
   }
   return false;
}

bool Mesh::RefineByError(const Vector &elem_error, double threshold,
                         int nonconforming, int nc_limit)
{
   Array<double> tmp(const_cast<double*>(elem_error.GetData()),
                     elem_error.Size());
   return RefineByError(tmp, threshold, nonconforming, nc_limit);
}


void Mesh::Bisection(int i, const DSTable &v_to_v,
                     int *edge1, int *edge2, int *middle)
{
   int *vert;
   int v[2][4], v_new, bisect, t;
   Element **pce = &elements[i];
   Vertex V;

   t = pce[0]->GetType();
   if (t == Element::TRIANGLE)
   {
      Triangle *tri = (Triangle *) pce[0];

      vert = tri->GetVertices();

      // 1. Get the index for the new vertex in v_new.
      bisect = v_to_v(vert[0], vert[1]);
      MFEM_ASSERT(bisect >= 0, "");

      if (middle[bisect] == -1)
      {
         v_new = NumOfVertices++;
         for (int d = 0; d < spaceDim; d++)
         {
            V(d) = 0.5 * (vertices[vert[0]](d) + vertices[vert[1]](d));
         }
         vertices.Append(V);

         // Put the element that may need refinement (because of this
         // bisection) in edge1, or -1 if no more refinement is needed.
         if (edge1[bisect] == i)
         {
            edge1[bisect] = edge2[bisect];
         }

         middle[bisect] = v_new;
      }
      else
      {
         v_new = middle[bisect];

         // This edge will require no more refinement.
         edge1[bisect] = -1;
      }

      // 2. Set the node indices for the new elements in v[0] and v[1] so that
      //    the  edge marked for refinement is between the first two nodes.
      v[0][0] = vert[2]; v[0][1] = vert[0]; v[0][2] = v_new;
      v[1][0] = vert[1]; v[1][1] = vert[2]; v[1][2] = v_new;

      tri->SetVertices(v[0]);   // changes vert[0..2] !!!

      Triangle* tri_new = new Triangle(v[1], tri->GetAttribute());
      elements.Append(tri_new);

      int tr = tri->GetTransform();
      tri_new->ResetTransform(tr);

      // record the sequence of refinements
      tri->PushTransform(4);
      tri_new->PushTransform(5);

      int coarse = FindCoarseElement(i);
      CoarseFineTr.embeddings[i].parent = coarse;
      CoarseFineTr.embeddings.Append(Embedding(coarse));

      // 3. edge1 and edge2 may have to be changed for the second triangle.
      if (v[1][0] < v_to_v.NumberOfRows() && v[1][1] < v_to_v.NumberOfRows())
      {
         bisect = v_to_v(v[1][0], v[1][1]);
         MFEM_ASSERT(bisect >= 0, "");

         if (edge1[bisect] == i)
         {
            edge1[bisect] = NumOfElements;
         }
         else if (edge2[bisect] == i)
         {
            edge2[bisect] = NumOfElements;
         }
      }
      NumOfElements++;
   }
   else if (t == Element::TETRAHEDRON)
   {
      int j, type, new_type, old_redges[2], new_redges[2][2], flag;
      Tetrahedron *tet = (Tetrahedron *) pce[0];

      MFEM_VERIFY(tet->GetRefinementFlag() != 0,
                  "TETRAHEDRON element is not marked for refinement.");

      vert = tet->GetVertices();

      // 1. Get the index for the new vertex in v_new.
      bisect = v_to_v(vert[0], vert[1]);
      if (bisect == -1)
      {
         tet->ParseRefinementFlag(old_redges, type, flag);
         cerr << "Error in Bisection(...) of tetrahedron!" << endl
              << "   redge[0] = " << old_redges[0]
              << "   redge[1] = " << old_redges[1]
              << "   type = " << type
              << "   flag = " << flag << endl;
         mfem_error();
      }

      if (middle[bisect] == -1)
      {
         v_new = NumOfVertices++;
         for (j = 0; j < 3; j++)
         {
            V(j) = 0.5 * (vertices[vert[0]](j) + vertices[vert[1]](j));
         }
         vertices.Append(V);

         middle[bisect] = v_new;
      }
      else
      {
         v_new = middle[bisect];
      }

      // 2. Set the node indices for the new elements in v[2][4] so that
      //    the edge marked for refinement is between the first two nodes.
      tet->ParseRefinementFlag(old_redges, type, flag);

      v[0][3] = v_new;
      v[1][3] = v_new;
      new_redges[0][0] = 2;
      new_redges[0][1] = 1;
      new_redges[1][0] = 2;
      new_redges[1][1] = 1;
      int tr1 = -1, tr2 = -1;
      switch (old_redges[0])
      {
         case 2:
            v[0][0] = vert[0]; v[0][1] = vert[2]; v[0][2] = vert[3];
            if (type == Tetrahedron::TYPE_PF) { new_redges[0][1] = 4; }
            tr1 = 0;
            break;
         case 3:
            v[0][0] = vert[3]; v[0][1] = vert[0]; v[0][2] = vert[2];
            tr1 = 2;
            break;
         case 5:
            v[0][0] = vert[2]; v[0][1] = vert[3]; v[0][2] = vert[0];
            tr1 = 4;
      }
      switch (old_redges[1])
      {
         case 1:
            v[1][0] = vert[2]; v[1][1] = vert[1]; v[1][2] = vert[3];
            if (type == Tetrahedron::TYPE_PF) { new_redges[1][0] = 3; }
            tr2 = 1;
            break;
         case 4:
            v[1][0] = vert[1]; v[1][1] = vert[3]; v[1][2] = vert[2];
            tr2 = 3;
            break;
         case 5:
            v[1][0] = vert[3]; v[1][1] = vert[2]; v[1][2] = vert[1];
            tr2 = 5;
      }

      int attr = tet->GetAttribute();
      tet->SetVertices(v[0]);

#ifdef MFEM_USE_MEMALLOC
      Tetrahedron *tet2 = TetMemory.Alloc();
      tet2->SetVertices(v[1]);
      tet2->SetAttribute(attr);
#else
      Tetrahedron *tet2 = new Tetrahedron(v[1], attr)
#endif
      tet2->ResetTransform(tet->GetTransform());
      elements.Append(tet2);

      // record the sequence of refinements
      tet->PushTransform(tr1);
      tet2->PushTransform(tr2);

      int coarse = FindCoarseElement(i);
      CoarseFineTr.embeddings[i].parent = coarse;
      CoarseFineTr.embeddings.Append(Embedding(coarse));

      // 3. Set the bisection flag
      switch (type)
      {
         case Tetrahedron::TYPE_PU:
            new_type = Tetrahedron::TYPE_PF; break;
         case Tetrahedron::TYPE_PF:
            new_type = Tetrahedron::TYPE_A;  break;
         default:
            new_type = Tetrahedron::TYPE_PU;
      }

      tet->CreateRefinementFlag(new_redges[0], new_type, flag+1);
      tet2->CreateRefinementFlag(new_redges[1], new_type, flag+1);

      NumOfElements++;
   }
   else
   {
      MFEM_ABORT("Bisection for now works only for triangles & tetrahedra.");
   }
}

void Mesh::Bisection(int i, const DSTable &v_to_v, int *middle)
{
   int *vert;
   int v[2][3], v_new, bisect, t;
   Element **pce = &boundary[i];

   t = pce[0]->GetType();
   if (t == Element::TRIANGLE)
   {
      Triangle *tri = (Triangle *) pce[0];

      vert = tri->GetVertices();

      // 1. Get the index for the new vertex in v_new.
      bisect = v_to_v(vert[0], vert[1]);
      MFEM_ASSERT(bisect >= 0, "");
      v_new = middle[bisect];
      MFEM_ASSERT(v_new != -1, "");

      // 2. Set the node indices for the new elements in v[0] and v[1] so that
      //    the  edge marked for refinement is between the first two nodes.
      v[0][0] = vert[2]; v[0][1] = vert[0]; v[0][2] = v_new;
      v[1][0] = vert[1]; v[1][1] = vert[2]; v[1][2] = v_new;

      tri->SetVertices(v[0]);

      boundary.Append(new Triangle(v[1], tri->GetAttribute()));

      NumOfBdrElements++;
   }
   else
   {
      MFEM_ABORT("Bisection of boundary elements works only for triangles!");
   }
}

void Mesh::UniformRefinement(int i, const DSTable &v_to_v,
                             int *edge1, int *edge2, int *middle)
{
   Array<int> v;
   int j, v1[3], v2[3], v3[3], v4[3], v_new[3], bisect[3];
   Vertex V;

   if (elements[i]->GetType() == Element::TRIANGLE)
   {
      Triangle *tri0 = (Triangle*) elements[i];
      tri0->GetVertices(v);

      // 1. Get the indeces for the new vertices in array v_new
      bisect[0] = v_to_v(v[0],v[1]);
      bisect[1] = v_to_v(v[1],v[2]);
      bisect[2] = v_to_v(v[0],v[2]);
      MFEM_ASSERT(bisect[0] >= 0 && bisect[1] >= 0 && bisect[2] >= 0, "");

      for (j = 0; j < 3; j++)                // for the 3 edges fix v_new
      {
         if (middle[bisect[j]] == -1)
         {
            v_new[j] = NumOfVertices++;
            for (int d = 0; d < spaceDim; d++)
            {
               V(d) = (vertices[v[j]](d) + vertices[v[(j+1)%3]](d))/2.;
            }
            vertices.Append(V);

            // Put the element that may need refinement (because of this
            // bisection) in edge1, or -1 if no more refinement is needed.
            if (edge1[bisect[j]] == i)
            {
               edge1[bisect[j]] = edge2[bisect[j]];
            }

            middle[bisect[j]] = v_new[j];
         }
         else
         {
            v_new[j] = middle[bisect[j]];

            // This edge will require no more refinement.
            edge1[bisect[j]] = -1;
         }
      }

      // 2. Set the node indeces for the new elements in v1, v2, v3 & v4 so that
      //    the edges marked for refinement be between the first two nodes.
      v1[0] =     v[0]; v1[1] = v_new[0]; v1[2] = v_new[2];
      v2[0] = v_new[0]; v2[1] =     v[1]; v2[2] = v_new[1];
      v3[0] = v_new[2]; v3[1] = v_new[1]; v3[2] =     v[2];
      v4[0] = v_new[1]; v4[1] = v_new[2]; v4[2] = v_new[0];

      Triangle* tri1 = new Triangle(v1, tri0->GetAttribute());
      Triangle* tri2 = new Triangle(v2, tri0->GetAttribute());
      Triangle* tri3 = new Triangle(v3, tri0->GetAttribute());

      elements.Append(tri1);
      elements.Append(tri2);
      elements.Append(tri3);

      tri0->SetVertices(v4);

      // record the sequence of refinements
      unsigned code = tri0->GetTransform();
      tri1->ResetTransform(code);
      tri2->ResetTransform(code);
      tri3->ResetTransform(code);

      tri0->PushTransform(3);
      tri1->PushTransform(0);
      tri2->PushTransform(1);
      tri3->PushTransform(2);

      // set parent indices
      int coarse = FindCoarseElement(i);
      CoarseFineTr.embeddings[i] = Embedding(coarse);
      CoarseFineTr.embeddings.Append(Embedding(coarse));
      CoarseFineTr.embeddings.Append(Embedding(coarse));
      CoarseFineTr.embeddings.Append(Embedding(coarse));

      NumOfElements += 3;
   }
   else
   {
      MFEM_ABORT("Uniform refinement for now works only for triangles.");
   }
}

void Mesh::InitRefinementTransforms()
{
   // initialize CoarseFineTr
   CoarseFineTr.point_matrices.SetSize(0, 0, 0);
   CoarseFineTr.embeddings.SetSize(NumOfElements);
   for (int i = 0; i < NumOfElements; i++)
   {
      elements[i]->ResetTransform(0);
      CoarseFineTr.embeddings[i] = Embedding(i);
   }
}

int Mesh::FindCoarseElement(int i)
{
   int coarse;
   while ((coarse = CoarseFineTr.embeddings[i].parent) != i)
   {
      i = coarse;
   }
   return coarse;
}

const CoarseFineTransformations& Mesh::GetRefinementTransforms()
{
   MFEM_VERIFY(GetLastOperation() == Mesh::REFINE, "");

   if (ncmesh)
   {
      return ncmesh->GetRefinementTransforms();
   }

   if (!CoarseFineTr.point_matrices.SizeK())
   {
      if (BaseGeom == Geometry::TRIANGLE ||
          BaseGeom == Geometry::TETRAHEDRON)
      {
         std::map<unsigned, int> mat_no;
         mat_no[0] = 1; // identity

         // assign matrix indices to element transformations
         for (int i = 0; i < elements.Size(); i++)
         {
            int index = 0;
            unsigned code = elements[i]->GetTransform();
            if (code)
            {
               int &matrix = mat_no[code];
               if (!matrix) { matrix = mat_no.size(); }
               index = matrix-1;
            }
            CoarseFineTr.embeddings[i].matrix = index;
         }

         DenseTensor &pmats = CoarseFineTr.point_matrices;
         pmats.SetSize(Dim, Dim+1, mat_no.size());

         // calculate the point matrices used
         std::map<unsigned, int>::iterator it;
         for (it = mat_no.begin(); it != mat_no.end(); ++it)
         {
            if (BaseGeom == Geometry::TRIANGLE)
            {
               Triangle::GetPointMatrix(it->first, pmats(it->second-1));
            }
            else
            {
               Tetrahedron::GetPointMatrix(it->first, pmats(it->second-1));
            }
         }
      }
      else
      {
         MFEM_ABORT("Don't know how to construct CoarseFineTr.");
      }
   }

   // NOTE: quads and hexes already have trivial transformations ready
   return CoarseFineTr;
}

void Mesh::PrintXG(std::ostream &out) const
{
   MFEM_ASSERT(Dim==spaceDim, "2D Manifold meshes not supported");
   int i, j;
   Array<int> v;

   if (Dim == 2)
   {
      // Print the type of the mesh.
      if (Nodes == NULL)
      {
         out << "areamesh2\n\n";
      }
      else
      {
         out << "curved_areamesh2\n\n";
      }

      // Print the boundary elements.
      out << NumOfBdrElements << '\n';
      for (i = 0; i < NumOfBdrElements; i++)
      {
         boundary[i]->GetVertices(v);

         out << boundary[i]->GetAttribute();
         for (j = 0; j < v.Size(); j++)
         {
            out << ' ' << v[j] + 1;
         }
         out << '\n';
      }

      // Print the elements.
      out << NumOfElements << '\n';
      for (i = 0; i < NumOfElements; i++)
      {
         elements[i]->GetVertices(v);

         out << elements[i]->GetAttribute() << ' ' << v.Size();
         for (j = 0; j < v.Size(); j++)
         {
            out << ' ' << v[j] + 1;
         }
         out << '\n';
      }

      if (Nodes == NULL)
      {
         // Print the vertices.
         out << NumOfVertices << '\n';
         for (i = 0; i < NumOfVertices; i++)
         {
            out << vertices[i](0);
            for (j = 1; j < Dim; j++)
            {
               out << ' ' << vertices[i](j);
            }
            out << '\n';
         }
      }
      else
      {
         out << NumOfVertices << '\n';
         Nodes->Save(out);
      }
   }
   else  // ===== Dim != 2 =====
   {
      if (Nodes)
      {
         mfem_error("Mesh::PrintXG(...) : Curved mesh in 3D");
      }

      if (meshgen == 1)
      {
         int nv;
         const int *ind;

         out << "NETGEN_Neutral_Format\n";
         // print the vertices
         out << NumOfVertices << '\n';
         for (i = 0; i < NumOfVertices; i++)
         {
            for (j = 0; j < Dim; j++)
            {
               out << ' ' << vertices[i](j);
            }
            out << '\n';
         }

         // print the elements
         out << NumOfElements << '\n';
         for (i = 0; i < NumOfElements; i++)
         {
            nv = elements[i]->GetNVertices();
            ind = elements[i]->GetVertices();
            out << elements[i]->GetAttribute();
            for (j = 0; j < nv; j++)
            {
               out << ' ' << ind[j]+1;
            }
            out << '\n';
         }

         // print the boundary information.
         out << NumOfBdrElements << '\n';
         for (i = 0; i < NumOfBdrElements; i++)
         {
            nv = boundary[i]->GetNVertices();
            ind = boundary[i]->GetVertices();
            out << boundary[i]->GetAttribute();
            for (j = 0; j < nv; j++)
            {
               out << ' ' << ind[j]+1;
            }
            out << '\n';
         }
      }
      else if (meshgen == 2)  // TrueGrid
      {
         int nv;
         const int *ind;

         out << "TrueGrid\n"
             << "1 " << NumOfVertices << " " << NumOfElements
             << " 0 0 0 0 0 0 0\n"
             << "0 0 0 1 0 0 0 0 0 0 0\n"
             << "0 0 " << NumOfBdrElements << " 0 0 0 0 0 0 0 0 0 0 0 0 0\n"
             << "0.0 0.0 0.0 0 0 0.0 0.0 0 0.0\n"
             << "0 0 0 0 0 0 0 0 0 0 0 0 0 0 0 0\n";

         for (i = 0; i < NumOfVertices; i++)
            out << i+1 << " 0.0 " << vertices[i](0) << ' ' << vertices[i](1)
                << ' ' << vertices[i](2) << " 0.0\n";

         for (i = 0; i < NumOfElements; i++)
         {
            nv = elements[i]->GetNVertices();
            ind = elements[i]->GetVertices();
            out << i+1 << ' ' << elements[i]->GetAttribute();
            for (j = 0; j < nv; j++)
            {
               out << ' ' << ind[j]+1;
            }
            out << '\n';
         }

         for (i = 0; i < NumOfBdrElements; i++)
         {
            nv = boundary[i]->GetNVertices();
            ind = boundary[i]->GetVertices();
            out << boundary[i]->GetAttribute();
            for (j = 0; j < nv; j++)
            {
               out << ' ' << ind[j]+1;
            }
            out << " 1.0 1.0 1.0 1.0\n";
         }
      }
   }

   out << flush;
}

void Mesh::Print(std::ostream &out) const
{
   int i, j;

   if (NURBSext)
   {
      // general format
      NURBSext->Print(out);
      out << '\n';
      Nodes->Save(out);

      // patch-wise format
      // NURBSext->ConvertToPatches(*Nodes);
      // NURBSext->Print(out);

      return;
   }

   out << (ncmesh ? "MFEM mesh v1.1\n" : "MFEM mesh v1.0\n");

   // optional
   out <<
       "\n#\n# MFEM Geometry Types (see mesh/geom.hpp):\n#\n"
       "# POINT       = 0\n"
       "# SEGMENT     = 1\n"
       "# TRIANGLE    = 2\n"
       "# SQUARE      = 3\n"
       "# TETRAHEDRON = 4\n"
       "# CUBE        = 5\n"
       "#\n";

   out << "\ndimension\n" << Dim
       << "\n\nelements\n" << NumOfElements << '\n';
   for (i = 0; i < NumOfElements; i++)
   {
      PrintElement(elements[i], out);
   }

   out << "\nboundary\n" << NumOfBdrElements << '\n';
   for (i = 0; i < NumOfBdrElements; i++)
   {
      PrintElement(boundary[i], out);
   }

   if (ncmesh)
   {
      out << "\nvertex_parents\n";
      ncmesh->PrintVertexParents(out);

      out << "\ncoarse_elements\n";
      ncmesh->PrintCoarseElements(out);
   }

   out << "\nvertices\n" << NumOfVertices << '\n';
   if (Nodes == NULL)
   {
      out << spaceDim << '\n';
      for (i = 0; i < NumOfVertices; i++)
      {
         out << vertices[i](0);
         for (j = 1; j < spaceDim; j++)
         {
            out << ' ' << vertices[i](j);
         }
         out << '\n';
      }
      out.flush();
   }
   else
   {
      out << "\nnodes\n";
      Nodes->Save(out);
   }
}

void Mesh::PrintTopo(std::ostream &out,const Array<int> &e_to_k) const
{
   int i;
   Array<int> vert;

   out << "MFEM NURBS mesh v1.0\n";

   // optional
   out <<
       "\n#\n# MFEM Geometry Types (see mesh/geom.hpp):\n#\n"
       "# SEGMENT     = 1\n"
       "# SQUARE      = 3\n"
       "# CUBE        = 5\n"
       "#\n";

   out << "\ndimension\n" << Dim
       << "\n\nelements\n" << NumOfElements << '\n';
   for (i = 0; i < NumOfElements; i++)
   {
      PrintElement(elements[i], out);
   }

   out << "\nboundary\n" << NumOfBdrElements << '\n';
   for (i = 0; i < NumOfBdrElements; i++)
   {
      PrintElement(boundary[i], out);
   }

   out << "\nedges\n" << NumOfEdges << '\n';
   for (i = 0; i < NumOfEdges; i++)
   {
      edge_vertex->GetRow(i, vert);
      int ki = e_to_k[i];
      if (ki < 0)
      {
         ki = -1 - ki;
      }
      out << ki << ' ' << vert[0] << ' ' << vert[1] << '\n';
   }
   out << "\nvertices\n" << NumOfVertices << '\n';
}

void Mesh::PrintVTK(std::ostream &out)
{
   out <<
       "# vtk DataFile Version 3.0\n"
       "Generated by MFEM\n"
       "ASCII\n"
       "DATASET UNSTRUCTURED_GRID\n";

   if (Nodes == NULL)
   {
      out << "POINTS " << NumOfVertices << " double\n";
      for (int i = 0; i < NumOfVertices; i++)
      {
         out << vertices[i](0);
         int j;
         for (j = 1; j < spaceDim; j++)
         {
            out << ' ' << vertices[i](j);
         }
         for ( ; j < 3; j++)
         {
            out << ' ' << 0.0;
         }
         out << '\n';
      }
   }
   else
   {
      Array<int> vdofs(3);
      out << "POINTS " << Nodes->FESpace()->GetNDofs() << " double\n";
      for (int i = 0; i < Nodes->FESpace()->GetNDofs(); i++)
      {
         vdofs.SetSize(1);
         vdofs[0] = i;
         Nodes->FESpace()->DofsToVDofs(vdofs);
         out << (*Nodes)(vdofs[0]);
         int j;
         for (j = 1; j < spaceDim; j++)
         {
            out << ' ' << (*Nodes)(vdofs[j]);
         }
         for ( ; j < 3; j++)
         {
            out << ' ' << 0.0;
         }
         out << '\n';
      }
   }

   int order = -1;
   if (Nodes == NULL)
   {
      int size = 0;
      for (int i = 0; i < NumOfElements; i++)
      {
         size += elements[i]->GetNVertices() + 1;
      }
      out << "CELLS " << NumOfElements << ' ' << size << '\n';
      for (int i = 0; i < NumOfElements; i++)
      {
         const int *v = elements[i]->GetVertices();
         const int nv = elements[i]->GetNVertices();
         out << nv;
         for (int j = 0; j < nv; j++)
         {
            out << ' ' << v[j];
         }
         out << '\n';
      }
      order = 1;
   }
   else
   {
      Array<int> dofs;
      int size = 0;
      for (int i = 0; i < NumOfElements; i++)
      {
         Nodes->FESpace()->GetElementDofs(i, dofs);
         size += dofs.Size() + 1;
      }
      out << "CELLS " << NumOfElements << ' ' << size << '\n';
      const char *fec_name = Nodes->FESpace()->FEColl()->Name();
      if (!strcmp(fec_name, "Linear") ||
          !strcmp(fec_name, "H1_2D_P1") ||
          !strcmp(fec_name, "H1_3D_P1"))
      {
         order = 1;
      }
      else if (!strcmp(fec_name, "Quadratic") ||
               !strcmp(fec_name, "H1_2D_P2") ||
               !strcmp(fec_name, "H1_3D_P2"))
      {
         order = 2;
      }
      if (order == -1)
      {
         cerr << "Mesh::PrintVTK : can not save '"
              << fec_name << "' elements!" << endl;
         mfem_error();
      }
      for (int i = 0; i < NumOfElements; i++)
      {
         Nodes->FESpace()->GetElementDofs(i, dofs);
         out << dofs.Size();
         if (order == 1)
         {
            for (int j = 0; j < dofs.Size(); j++)
            {
               out << ' ' << dofs[j];
            }
         }
         else if (order == 2)
         {
            const int *vtk_mfem;
            switch (elements[i]->GetGeometryType())
            {
               case Geometry::TRIANGLE:
               case Geometry::SQUARE:
                  vtk_mfem = vtk_quadratic_hex; break; // identity map
               case Geometry::TETRAHEDRON:
                  vtk_mfem = vtk_quadratic_tet; break;
               case Geometry::CUBE:
               default:
                  vtk_mfem = vtk_quadratic_hex; break;
            }
            for (int j = 0; j < dofs.Size(); j++)
            {
               out << ' ' << dofs[vtk_mfem[j]];
            }
         }
         out << '\n';
      }
   }

   out << "CELL_TYPES " << NumOfElements << '\n';
   for (int i = 0; i < NumOfElements; i++)
   {
      int vtk_cell_type = 5;
      if (order == 1)
      {
         switch (elements[i]->GetGeometryType())
         {
            case Geometry::TRIANGLE:     vtk_cell_type = 5;   break;
            case Geometry::SQUARE:       vtk_cell_type = 9;   break;
            case Geometry::TETRAHEDRON:  vtk_cell_type = 10;  break;
            case Geometry::CUBE:         vtk_cell_type = 12;  break;
         }
      }
      else if (order == 2)
      {
         switch (elements[i]->GetGeometryType())
         {
            case Geometry::TRIANGLE:     vtk_cell_type = 22;  break;
            case Geometry::SQUARE:       vtk_cell_type = 28;  break;
            case Geometry::TETRAHEDRON:  vtk_cell_type = 24;  break;
            case Geometry::CUBE:         vtk_cell_type = 29;  break;
         }
      }

      out << vtk_cell_type << '\n';
   }

   // write attributes
   out << "CELL_DATA " << NumOfElements << '\n'
       << "SCALARS material int\n"
       << "LOOKUP_TABLE default\n";
   for (int i = 0; i < NumOfElements; i++)
   {
      out << elements[i]->GetAttribute() << '\n';
   }
   out.flush();
}

void Mesh::PrintVTK(std::ostream &out, int ref, int field_data)
{
   int np, nc, size;
   RefinedGeometry *RefG;
   DenseMatrix pmat;

   out <<
       "# vtk DataFile Version 3.0\n"
       "Generated by MFEM\n"
       "ASCII\n"
       "DATASET UNSTRUCTURED_GRID\n";

   // additional dataset information
   if (field_data)
   {
      out << "FIELD FieldData 1\n"
          << "MaterialIds " << 1 << " " << attributes.Size() << " int\n";
      for (int i = 0; i < attributes.Size(); i++)
      {
         out << ' ' << attributes[i];
      }
      out << '\n';
   }

   // count the points, cells, size
   np = nc = size = 0;
   for (int i = 0; i < GetNE(); i++)
   {
      int geom = GetElementBaseGeometry(i);
      int nv = Geometries.GetVertices(geom)->GetNPoints();
      RefG = GlobGeometryRefiner.Refine(geom, ref, 1);
      np += RefG->RefPts.GetNPoints();
      nc += RefG->RefGeoms.Size() / nv;
      size += (RefG->RefGeoms.Size() / nv) * (nv + 1);
   }
   out << "POINTS " << np << " double\n";
   // write the points
   for (int i = 0; i < GetNE(); i++)
   {
      RefG = GlobGeometryRefiner.Refine(
                GetElementBaseGeometry(i), ref, 1);

      GetElementTransformation(i)->Transform(RefG->RefPts, pmat);

      for (int j = 0; j < pmat.Width(); j++)
      {
         out << pmat(0, j) << ' ';
         if (pmat.Height() > 1)
         {
            out << pmat(1, j) << ' ';
            if (pmat.Height() > 2)
            {
               out << pmat(2, j);
            }
            else
            {
               out << 0.0;
            }
         }
         else
         {
            out << 0.0 << ' ' << 0.0;
         }
         out << '\n';
      }
   }

   // write the cells
   out << "CELLS " << nc << ' ' << size << '\n';
   np = 0;
   for (int i = 0; i < GetNE(); i++)
   {
      int geom = GetElementBaseGeometry(i);
      int nv = Geometries.GetVertices(geom)->GetNPoints();
      RefG = GlobGeometryRefiner.Refine(geom, ref, 1);
      Array<int> &RG = RefG->RefGeoms;

      for (int j = 0; j < RG.Size(); )
      {
         out << nv;
         for (int k = 0; k < nv; k++, j++)
         {
            out << ' ' << np + RG[j];
         }
         out << '\n';
      }
      np += RefG->RefPts.GetNPoints();
   }
   out << "CELL_TYPES " << nc << '\n';
   for (int i = 0; i < GetNE(); i++)
   {
      int geom = GetElementBaseGeometry(i);
      int nv = Geometries.GetVertices(geom)->GetNPoints();
      RefG = GlobGeometryRefiner.Refine(geom, ref, 1);
      Array<int> &RG = RefG->RefGeoms;
      int vtk_cell_type = 5;

      switch (geom)
      {
         case Geometry::SEGMENT:      vtk_cell_type = 3;   break;
         case Geometry::TRIANGLE:     vtk_cell_type = 5;   break;
         case Geometry::SQUARE:       vtk_cell_type = 9;   break;
         case Geometry::TETRAHEDRON:  vtk_cell_type = 10;  break;
         case Geometry::CUBE:         vtk_cell_type = 12;  break;
      }

      for (int j = 0; j < RG.Size(); j += nv)
      {
         out << vtk_cell_type << '\n';
      }
   }
   // write attributes (materials)
   out << "CELL_DATA " << nc << '\n'
       << "SCALARS material int\n"
       << "LOOKUP_TABLE default\n";
   for (int i = 0; i < GetNE(); i++)
   {
      int geom = GetElementBaseGeometry(i);
      int nv = Geometries.GetVertices(geom)->GetNPoints();
      RefG = GlobGeometryRefiner.Refine(geom, ref, 1);
      int attr = GetAttribute(i);
      for (int j = 0; j < RefG->RefGeoms.Size(); j += nv)
      {
         out << attr << '\n';
      }
   }

   Array<int> coloring;
   srand((unsigned)time(0));
   double a = double(rand()) / (double(RAND_MAX) + 1.);
   int el0 = (int)floor(a * GetNE());
   GetElementColoring(coloring, el0);
   out << "SCALARS element_coloring int\n"
       << "LOOKUP_TABLE default\n";
   for (int i = 0; i < GetNE(); i++)
   {
      int geom = GetElementBaseGeometry(i);
      int nv = Geometries.GetVertices(geom)->GetNPoints();
      RefG = GlobGeometryRefiner.Refine(geom, ref, 1);
      for (int j = 0; j < RefG->RefGeoms.Size(); j += nv)
      {
         out << coloring[i] + 1 << '\n';
      }
   }
   // prepare to write data
   out << "POINT_DATA " << np << '\n' << flush;
}

void Mesh::GetElementColoring(Array<int> &colors, int el0)
{
   int delete_el_to_el = (el_to_el) ? (0) : (1);
   const Table &el_el = ElementToElementTable();
   int num_el = GetNE(), stack_p, stack_top_p, max_num_col;
   Array<int> el_stack(num_el);

   const int *i_el_el = el_el.GetI();
   const int *j_el_el = el_el.GetJ();

   colors.SetSize(num_el);
   colors = -2;
   max_num_col = 1;
   stack_p = stack_top_p = 0;
   for (int el = el0; stack_top_p < num_el; el=(el+1)%num_el)
   {
      if (colors[el] != -2)
      {
         continue;
      }

      colors[el] = -1;
      el_stack[stack_top_p++] = el;

      for ( ; stack_p < stack_top_p; stack_p++)
      {
         int i = el_stack[stack_p];
         int num_nb = i_el_el[i+1] - i_el_el[i];
         if (max_num_col < num_nb + 1)
         {
            max_num_col = num_nb + 1;
         }
         for (int j = i_el_el[i]; j < i_el_el[i+1]; j++)
         {
            int k = j_el_el[j];
            if (colors[k] == -2)
            {
               colors[k] = -1;
               el_stack[stack_top_p++] = k;
            }
         }
      }
   }

   Array<int> col_marker(max_num_col);

   for (stack_p = 0; stack_p < stack_top_p; stack_p++)
   {
      int i = el_stack[stack_p], col;
      col_marker = 0;
      for (int j = i_el_el[i]; j < i_el_el[i+1]; j++)
      {
         col = colors[j_el_el[j]];
         if (col != -1)
         {
            col_marker[col] = 1;
         }
      }

      for (col = 0; col < max_num_col; col++)
         if (col_marker[col] == 0)
         {
            break;
         }

      colors[i] = col;
   }

   if (delete_el_to_el)
   {
      delete el_to_el;
      el_to_el = NULL;
   }
}

void Mesh::PrintWithPartitioning(int *partitioning, std::ostream &out,
                                 int elem_attr) const
{
   if (Dim != 3 && Dim != 2) { return; }

   int i, j, k, l, nv, nbe, *v;

   out << "MFEM mesh v1.0\n";

   // optional
   out <<
       "\n#\n# MFEM Geometry Types (see mesh/geom.hpp):\n#\n"
       "# POINT       = 0\n"
       "# SEGMENT     = 1\n"
       "# TRIANGLE    = 2\n"
       "# SQUARE      = 3\n"
       "# TETRAHEDRON = 4\n"
       "# CUBE        = 5\n"
       "#\n";

   out << "\ndimension\n" << Dim
       << "\n\nelements\n" << NumOfElements << '\n';
   for (i = 0; i < NumOfElements; i++)
   {
      out << int((elem_attr) ? partitioning[i]+1 : elements[i]->GetAttribute())
          << ' ' << elements[i]->GetGeometryType();
      nv = elements[i]->GetNVertices();
      v  = elements[i]->GetVertices();
      for (j = 0; j < nv; j++)
      {
         out << ' ' << v[j];
      }
      out << '\n';
   }
   nbe = 0;
   for (i = 0; i < faces_info.Size(); i++)
   {
      if ((l = faces_info[i].Elem2No) >= 0)
      {
         k = partitioning[faces_info[i].Elem1No];
         l = partitioning[l];
         if (k != l)
         {
            nbe += 2;
         }
      }
      else
      {
         nbe++;
      }
   }
   out << "\nboundary\n" << nbe << '\n';
   for (i = 0; i < faces_info.Size(); i++)
   {
      if ((l = faces_info[i].Elem2No) >= 0)
      {
         k = partitioning[faces_info[i].Elem1No];
         l = partitioning[l];
         if (k != l)
         {
            nv = faces[i]->GetNVertices();
            v  = faces[i]->GetVertices();
            out << k+1 << ' ' << faces[i]->GetGeometryType();
            for (j = 0; j < nv; j++)
            {
               out << ' ' << v[j];
            }
            out << '\n';
            out << l+1 << ' ' << faces[i]->GetGeometryType();
            for (j = nv-1; j >= 0; j--)
            {
               out << ' ' << v[j];
            }
            out << '\n';
         }
      }
      else
      {
         k = partitioning[faces_info[i].Elem1No];
         nv = faces[i]->GetNVertices();
         v  = faces[i]->GetVertices();
         out << k+1 << ' ' << faces[i]->GetGeometryType();
         for (j = 0; j < nv; j++)
         {
            out << ' ' << v[j];
         }
         out << '\n';
      }
   }
   out << "\nvertices\n" << NumOfVertices << '\n';
   if (Nodes == NULL)
   {
      out << spaceDim << '\n';
      for (i = 0; i < NumOfVertices; i++)
      {
         out << vertices[i](0);
         for (j = 1; j < spaceDim; j++)
         {
            out << ' ' << vertices[i](j);
         }
         out << '\n';
      }
      out.flush();
   }
   else
   {
      out << "\nnodes\n";
      Nodes->Save(out);
   }
}

void Mesh::PrintElementsWithPartitioning(int *partitioning,
                                         std::ostream &out,
                                         int interior_faces)
{
   MFEM_ASSERT(Dim == spaceDim, "2D Manifolds not supported\n");
   if (Dim != 3 && Dim != 2) { return; }

   int i, j, k, l, s;

   int nv;
   const int *ind;

   int *vcount = new int[NumOfVertices];
   for (i = 0; i < NumOfVertices; i++)
   {
      vcount[i] = 0;
   }
   for (i = 0; i < NumOfElements; i++)
   {
      nv = elements[i]->GetNVertices();
      ind = elements[i]->GetVertices();
      for (j = 0; j < nv; j++)
      {
         vcount[ind[j]]++;
      }
   }

   int *voff = new int[NumOfVertices+1];
   voff[0] = 0;
   for (i = 1; i <= NumOfVertices; i++)
   {
      voff[i] = vcount[i-1] + voff[i-1];
   }

   int **vown = new int*[NumOfVertices];
   for (i = 0; i < NumOfVertices; i++)
   {
      vown[i] = new int[vcount[i]];
   }

   // 2D
   if (Dim == 2)
   {
      int nv, nbe;
      int *ind;

      Table edge_el;
      Transpose(ElementToEdgeTable(), edge_el);

      // Fake printing of the elements.
      for (i = 0; i < NumOfElements; i++)
      {
         nv  = elements[i]->GetNVertices();
         ind = elements[i]->GetVertices();
         for (j = 0; j < nv; j++)
         {
            vcount[ind[j]]--;
            vown[ind[j]][vcount[ind[j]]] = i;
         }
      }

      for (i = 0; i < NumOfVertices; i++)
      {
         vcount[i] = voff[i+1] - voff[i];
      }

      nbe = 0;
      for (i = 0; i < edge_el.Size(); i++)
      {
         const int *el = edge_el.GetRow(i);
         if (edge_el.RowSize(i) > 1)
         {
            k = partitioning[el[0]];
            l = partitioning[el[1]];
            if (interior_faces || k != l)
            {
               nbe += 2;
            }
         }
         else
         {
            nbe++;
         }
      }

      // Print the type of the mesh and the boundary elements.
      out << "areamesh2\n\n" << nbe << '\n';

      for (i = 0; i < edge_el.Size(); i++)
      {
         const int *el = edge_el.GetRow(i);
         if (edge_el.RowSize(i) > 1)
         {
            k = partitioning[el[0]];
            l = partitioning[el[1]];
            if (interior_faces || k != l)
            {
               Array<int> ev;
               GetEdgeVertices(i,ev);
               out << k+1; // attribute
               for (j = 0; j < 2; j++)
                  for (s = 0; s < vcount[ev[j]]; s++)
                     if (vown[ev[j]][s] == el[0])
                     {
                        out << ' ' << voff[ev[j]]+s+1;
                     }
               out << '\n';
               out << l+1; // attribute
               for (j = 1; j >= 0; j--)
                  for (s = 0; s < vcount[ev[j]]; s++)
                     if (vown[ev[j]][s] == el[1])
                     {
                        out << ' ' << voff[ev[j]]+s+1;
                     }
               out << '\n';
            }
         }
         else
         {
            k = partitioning[el[0]];
            Array<int> ev;
            GetEdgeVertices(i,ev);
            out << k+1; // attribute
            for (j = 0; j < 2; j++)
               for (s = 0; s < vcount[ev[j]]; s++)
                  if (vown[ev[j]][s] == el[0])
                  {
                     out << ' ' << voff[ev[j]]+s+1;
                  }
            out << '\n';
         }
      }

      // Print the elements.
      out << NumOfElements << '\n';
      for (i = 0; i < NumOfElements; i++)
      {
         nv  = elements[i]->GetNVertices();
         ind = elements[i]->GetVertices();
         out << partitioning[i]+1 << ' '; // use subdomain number as attribute
         out << nv << ' ';
         for (j = 0; j < nv; j++)
         {
            out << ' ' << voff[ind[j]]+vcount[ind[j]]--;
            vown[ind[j]][vcount[ind[j]]] = i;
         }
         out << '\n';
      }

      for (i = 0; i < NumOfVertices; i++)
      {
         vcount[i] = voff[i+1] - voff[i];
      }

      // Print the vertices.
      out << voff[NumOfVertices] << '\n';
      for (i = 0; i < NumOfVertices; i++)
         for (k = 0; k < vcount[i]; k++)
         {
            for (j = 0; j < Dim; j++)
            {
               out << vertices[i](j) << ' ';
            }
            out << '\n';
         }
      out << flush;
      return;
   }

   //  Dim is 3
   if (meshgen == 1)
   {
      out << "NETGEN_Neutral_Format\n";
      // print the vertices
      out << voff[NumOfVertices] << '\n';
      for (i = 0; i < NumOfVertices; i++)
         for (k = 0; k < vcount[i]; k++)
         {
            for (j = 0; j < Dim; j++)
            {
               out << ' ' << vertices[i](j);
            }
            out << '\n';
         }

      // print the elements
      out << NumOfElements << '\n';
      for (i = 0; i < NumOfElements; i++)
      {
         nv = elements[i]->GetNVertices();
         ind = elements[i]->GetVertices();
         out << partitioning[i]+1; // use subdomain number as attribute
         for (j = 0; j < nv; j++)
         {
            out << ' ' << voff[ind[j]]+vcount[ind[j]]--;
            vown[ind[j]][vcount[ind[j]]] = i;
         }
         out << '\n';
      }

      for (i = 0; i < NumOfVertices; i++)
      {
         vcount[i] = voff[i+1] - voff[i];
      }

      // print the boundary information.
      int k, l, nbe;
      nbe = 0;
      for (i = 0; i < NumOfFaces; i++)
         if ((l = faces_info[i].Elem2No) >= 0)
         {
            k = partitioning[faces_info[i].Elem1No];
            l = partitioning[l];
            if (interior_faces || k != l)
            {
               nbe += 2;
            }
         }
         else
         {
            nbe++;
         }

      out << nbe << '\n';
      for (i = 0; i < NumOfFaces; i++)
         if ((l = faces_info[i].Elem2No) >= 0)
         {
            k = partitioning[faces_info[i].Elem1No];
            l = partitioning[l];
            if (interior_faces || k != l)
            {
               nv = faces[i]->GetNVertices();
               ind = faces[i]->GetVertices();
               out << k+1; // attribute
               for (j = 0; j < nv; j++)
                  for (s = 0; s < vcount[ind[j]]; s++)
                     if (vown[ind[j]][s] == faces_info[i].Elem1No)
                     {
                        out << ' ' << voff[ind[j]]+s+1;
                     }
               out << '\n';
               out << l+1; // attribute
               for (j = nv-1; j >= 0; j--)
                  for (s = 0; s < vcount[ind[j]]; s++)
                     if (vown[ind[j]][s] == faces_info[i].Elem2No)
                     {
                        out << ' ' << voff[ind[j]]+s+1;
                     }
               out << '\n';
            }
         }
         else
         {
            k = partitioning[faces_info[i].Elem1No];
            nv = faces[i]->GetNVertices();
            ind = faces[i]->GetVertices();
            out << k+1; // attribute
            for (j = 0; j < nv; j++)
               for (s = 0; s < vcount[ind[j]]; s++)
                  if (vown[ind[j]][s] == faces_info[i].Elem1No)
                  {
                     out << ' ' << voff[ind[j]]+s+1;
                  }
            out << '\n';
         }

      for (i = 0; i < NumOfVertices; i++)
      {
         delete [] vown[i];
      }
   }
   else if (meshgen == 2) // TrueGrid
   {
      // count the number of the boundary elements.
      int k, l, nbe;
      nbe = 0;
      for (i = 0; i < NumOfFaces; i++)
         if ((l = faces_info[i].Elem2No) >= 0)
         {
            k = partitioning[faces_info[i].Elem1No];
            l = partitioning[l];
            if (interior_faces || k != l)
            {
               nbe += 2;
            }
         }
         else
         {
            nbe++;
         }


      out << "TrueGrid\n"
          << "1 " << voff[NumOfVertices] << " " << NumOfElements
          << " 0 0 0 0 0 0 0\n"
          << "0 0 0 1 0 0 0 0 0 0 0\n"
          << "0 0 " << nbe << " 0 0 0 0 0 0 0 0 0 0 0 0 0\n"
          << "0.0 0.0 0.0 0 0 0.0 0.0 0 0.0\n"
          << "0 0 0 0 0 0 0 0 0 0 0 0 0 0 0 0\n";

      for (i = 0; i < NumOfVertices; i++)
         for (k = 0; k < vcount[i]; k++)
            out << voff[i]+k << " 0.0 " << vertices[i](0) << ' '
                << vertices[i](1) << ' ' << vertices[i](2) << " 0.0\n";

      for (i = 0; i < NumOfElements; i++)
      {
         nv = elements[i]->GetNVertices();
         ind = elements[i]->GetVertices();
         out << i+1 << ' ' << partitioning[i]+1; // partitioning as attribute
         for (j = 0; j < nv; j++)
         {
            out << ' ' << voff[ind[j]]+vcount[ind[j]]--;
            vown[ind[j]][vcount[ind[j]]] = i;
         }
         out << '\n';
      }

      for (i = 0; i < NumOfVertices; i++)
      {
         vcount[i] = voff[i+1] - voff[i];
      }

      // boundary elements
      for (i = 0; i < NumOfFaces; i++)
         if ((l = faces_info[i].Elem2No) >= 0)
         {
            k = partitioning[faces_info[i].Elem1No];
            l = partitioning[l];
            if (interior_faces || k != l)
            {
               nv = faces[i]->GetNVertices();
               ind = faces[i]->GetVertices();
               out << k+1; // attribute
               for (j = 0; j < nv; j++)
                  for (s = 0; s < vcount[ind[j]]; s++)
                     if (vown[ind[j]][s] == faces_info[i].Elem1No)
                     {
                        out << ' ' << voff[ind[j]]+s+1;
                     }
               out << " 1.0 1.0 1.0 1.0\n";
               out << l+1; // attribute
               for (j = nv-1; j >= 0; j--)
                  for (s = 0; s < vcount[ind[j]]; s++)
                     if (vown[ind[j]][s] == faces_info[i].Elem2No)
                     {
                        out << ' ' << voff[ind[j]]+s+1;
                     }
               out << " 1.0 1.0 1.0 1.0\n";
            }
         }
         else
         {
            k = partitioning[faces_info[i].Elem1No];
            nv = faces[i]->GetNVertices();
            ind = faces[i]->GetVertices();
            out << k+1; // attribute
            for (j = 0; j < nv; j++)
               for (s = 0; s < vcount[ind[j]]; s++)
                  if (vown[ind[j]][s] == faces_info[i].Elem1No)
                  {
                     out << ' ' << voff[ind[j]]+s+1;
                  }
            out << " 1.0 1.0 1.0 1.0\n";
         }
   }

   out << flush;

   delete [] vcount;
   delete [] voff;
   delete [] vown;
}

void Mesh::PrintSurfaces(const Table & Aface_face, std::ostream &out) const
{
   int i, j;

   if (NURBSext)
   {
      mfem_error("Mesh::PrintSurfaces"
                 " NURBS mesh is not supported!");
      return;
   }

   out << "MFEM mesh v1.0\n";

   // optional
   out <<
       "\n#\n# MFEM Geometry Types (see mesh/geom.hpp):\n#\n"
       "# POINT       = 0\n"
       "# SEGMENT     = 1\n"
       "# TRIANGLE    = 2\n"
       "# SQUARE      = 3\n"
       "# TETRAHEDRON = 4\n"
       "# CUBE        = 5\n"
       "#\n";

   out << "\ndimension\n" << Dim
       << "\n\nelements\n" << NumOfElements << '\n';
   for (i = 0; i < NumOfElements; i++)
   {
      PrintElement(elements[i], out);
   }

   out << "\nboundary\n" << Aface_face.Size_of_connections() << '\n';
   const int * const i_AF_f = Aface_face.GetI();
   const int * const j_AF_f = Aface_face.GetJ();

   for (int iAF=0; iAF < Aface_face.Size(); ++iAF)
      for (const int * iface = j_AF_f + i_AF_f[iAF]; iface < j_AF_f + i_AF_f[iAF+1];
           ++iface)
      {
         out << iAF+1 << ' ';
         PrintElementWithoutAttr(faces[*iface],out);
      }

   out << "\nvertices\n" << NumOfVertices << '\n';
   if (Nodes == NULL)
   {
      out << spaceDim << '\n';
      for (i = 0; i < NumOfVertices; i++)
      {
         out << vertices[i](0);
         for (j = 1; j < spaceDim; j++)
         {
            out << ' ' << vertices[i](j);
         }
         out << '\n';
      }
      out.flush();
   }
   else
   {
      out << "\nnodes\n";
      Nodes->Save(out);
   }
}

void Mesh::ScaleSubdomains(double sf)
{
   int i,j,k;
   Array<int> vert;
   DenseMatrix pointmat;
   int na = attributes.Size();
   double *cg = new double[na*spaceDim];
   int *nbea = new int[na];

   int *vn = new int[NumOfVertices];
   for (i = 0; i < NumOfVertices; i++)
   {
      vn[i] = 0;
   }
   for (i = 0; i < na; i++)
   {
      for (j = 0; j < spaceDim; j++)
      {
         cg[i*spaceDim+j] = 0.0;
      }
      nbea[i] = 0;
   }

   for (i = 0; i < NumOfElements; i++)
   {
      GetElementVertices(i, vert);
      for (k = 0; k < vert.Size(); k++)
      {
         vn[vert[k]] = 1;
      }
   }

   for (i = 0; i < NumOfElements; i++)
   {
      int bea = GetAttribute(i)-1;
      GetPointMatrix(i, pointmat);
      GetElementVertices(i, vert);

      for (k = 0; k < vert.Size(); k++)
         if (vn[vert[k]] == 1)
         {
            nbea[bea]++;
            for (j = 0; j < spaceDim; j++)
            {
               cg[bea*spaceDim+j] += pointmat(j,k);
            }
            vn[vert[k]] = 2;
         }
   }

   for (i = 0; i < NumOfElements; i++)
   {
      int bea = GetAttribute(i)-1;
      GetElementVertices (i, vert);

      for (k = 0; k < vert.Size(); k++)
         if (vn[vert[k]])
         {
            for (j = 0; j < spaceDim; j++)
               vertices[vert[k]](j) = sf*vertices[vert[k]](j) +
                                      (1-sf)*cg[bea*spaceDim+j]/nbea[bea];
            vn[vert[k]] = 0;
         }
   }

   delete [] cg;
   delete [] nbea;
   delete [] vn;
}

void Mesh::ScaleElements(double sf)
{
   int i,j,k;
   Array<int> vert;
   DenseMatrix pointmat;
   int na = NumOfElements;
   double *cg = new double[na*spaceDim];
   int *nbea = new int[na];

   int *vn = new int[NumOfVertices];
   for (i = 0; i < NumOfVertices; i++)
   {
      vn[i] = 0;
   }
   for (i = 0; i < na; i++)
   {
      for (j = 0; j < spaceDim; j++)
      {
         cg[i*spaceDim+j] = 0.0;
      }
      nbea[i] = 0;
   }

   for (i = 0; i < NumOfElements; i++)
   {
      GetElementVertices(i, vert);
      for (k = 0; k < vert.Size(); k++)
      {
         vn[vert[k]] = 1;
      }
   }

   for (i = 0; i < NumOfElements; i++)
   {
      int bea = i;
      GetPointMatrix(i, pointmat);
      GetElementVertices(i, vert);

      for (k = 0; k < vert.Size(); k++)
         if (vn[vert[k]] == 1)
         {
            nbea[bea]++;
            for (j = 0; j < spaceDim; j++)
            {
               cg[bea*spaceDim+j] += pointmat(j,k);
            }
            vn[vert[k]] = 2;
         }
   }

   for (i = 0; i < NumOfElements; i++)
   {
      int bea = i;
      GetElementVertices(i, vert);

      for (k = 0; k < vert.Size(); k++)
         if (vn[vert[k]])
         {
            for (j = 0; j < spaceDim; j++)
               vertices[vert[k]](j) = sf*vertices[vert[k]](j) +
                                      (1-sf)*cg[bea*spaceDim+j]/nbea[bea];
            vn[vert[k]] = 0;
         }
   }

   delete [] cg;
   delete [] nbea;
   delete [] vn;
}

void Mesh::Transform(void (*f)(const Vector&, Vector&))
{
   // TODO: support for different new spaceDim.
   if (Nodes == NULL)
   {
      Vector vold(spaceDim), vnew(NULL, spaceDim);
      for (int i = 0; i < vertices.Size(); i++)
      {
         for (int j = 0; j < spaceDim; j++)
         {
            vold(j) = vertices[i](j);
         }
         vnew.SetData(vertices[i]());
         (*f)(vold, vnew);
      }
   }
   else
   {
      GridFunction xnew(Nodes->FESpace());
      VectorFunctionCoefficient f_pert(spaceDim, f);
      xnew.ProjectCoefficient(f_pert);
      *Nodes = xnew;
   }
}

void Mesh::Transform(VectorCoefficient &deformation)
{
   MFEM_VERIFY(spaceDim == deformation.GetVDim(),
               "incompatible vector dimensions");
   if (Nodes == NULL)
   {
      LinearFECollection fec;
      FiniteElementSpace fes(this, &fec, spaceDim, Ordering::byVDIM);
      GridFunction xnew(&fes);
      xnew.ProjectCoefficient(deformation);
      for (int i = 0; i < NumOfVertices; i++)
         for (int d = 0; d < spaceDim; d++)
         {
            vertices[i](d) = xnew(d + spaceDim*i);
         }
   }
   else
   {
      GridFunction xnew(Nodes->FESpace());
      xnew.ProjectCoefficient(deformation);
      *Nodes = xnew;
   }
}

void Mesh::RemoveUnusedVertices()
{
   if (NURBSext || ncmesh) { return; }

   Array<int> v2v(GetNV());
   v2v = -1;
   for (int i = 0; i < GetNE(); i++)
   {
      Element *el = GetElement(i);
      int nv = el->GetNVertices();
      int *v = el->GetVertices();
      for (int j = 0; j < nv; j++)
      {
         v2v[v[j]] = 0;
      }
   }
   for (int i = 0; i < GetNBE(); i++)
   {
      Element *el = GetBdrElement(i);
      int *v = el->GetVertices();
      int nv = el->GetNVertices();
      for (int j = 0; j < nv; j++)
      {
         v2v[v[j]] = 0;
      }
   }
   int num_vert = 0;
   for (int i = 0; i < v2v.Size(); i++)
   {
      if (v2v[i] == 0)
      {
         vertices[num_vert] = vertices[i];
         v2v[i] = num_vert++;
      }
   }

   if (num_vert == v2v.Size()) { return; }

   Vector nodes_by_element;
   Array<int> vdofs;
   if (Nodes)
   {
      int s = 0;
      for (int i = 0; i < GetNE(); i++)
      {
         Nodes->FESpace()->GetElementVDofs(i, vdofs);
         s += vdofs.Size();
      }
      nodes_by_element.SetSize(s);
      s = 0;
      for (int i = 0; i < GetNE(); i++)
      {
         Nodes->FESpace()->GetElementVDofs(i, vdofs);
         Nodes->GetSubVector(vdofs, &nodes_by_element(s));
         s += vdofs.Size();
      }
   }
   vertices.SetSize(num_vert);
   NumOfVertices = num_vert;
   for (int i = 0; i < GetNE(); i++)
   {
      Element *el = GetElement(i);
      int *v = el->GetVertices();
      int nv = el->GetNVertices();
      for (int j = 0; j < nv; j++)
      {
         v[j] = v2v[v[j]];
      }
   }
   for (int i = 0; i < GetNBE(); i++)
   {
      Element *el = GetBdrElement(i);
      int *v = el->GetVertices();
      int nv = el->GetNVertices();
      for (int j = 0; j < nv; j++)
      {
         v[j] = v2v[v[j]];
      }
   }
   DeleteTables();
   if (Dim > 1)
   {
      // generate el_to_edge, be_to_edge (2D), bel_to_edge (3D)
      el_to_edge = new Table;
      NumOfEdges = GetElementToEdgeTable(*el_to_edge, be_to_edge);
   }
   if (Dim > 2)
   {
      // generate el_to_face, be_to_face
      GetElementToFaceTable();
   }
   // Update faces and faces_info
   GenerateFaces();
   if (Nodes)
   {
      Nodes->FESpace()->Update();
      Nodes->Update();
      int s = 0;
      for (int i = 0; i < GetNE(); i++)
      {
         Nodes->FESpace()->GetElementVDofs(i, vdofs);
         Nodes->SetSubVector(vdofs, &nodes_by_element(s));
         s += vdofs.Size();
      }
   }
}

void Mesh::RemoveInternalBoundaries()
{
   if (NURBSext || ncmesh) { return; }

   int num_bdr_elem = 0;
   int new_bel_to_edge_nnz = 0;
   for (int i = 0; i < GetNBE(); i++)
   {
      if (FaceIsInterior(GetBdrElementEdgeIndex(i)))
      {
         FreeElement(boundary[i]);
      }
      else
      {
         num_bdr_elem++;
         if (Dim == 3)
         {
            new_bel_to_edge_nnz += bel_to_edge->RowSize(i);
         }
      }
   }

   if (num_bdr_elem == GetNBE()) { return; }

   Array<Element *> new_boundary(num_bdr_elem);
   Array<int> new_be_to_edge, new_be_to_face;
   Table *new_bel_to_edge = NULL;
   new_boundary.SetSize(0);
   if (Dim == 2)
   {
      new_be_to_edge.Reserve(num_bdr_elem);
   }
   else if (Dim == 3)
   {
      new_be_to_face.Reserve(num_bdr_elem);
      new_bel_to_edge = new Table;
      new_bel_to_edge->SetDims(num_bdr_elem, new_bel_to_edge_nnz);
   }
   for (int i = 0; i < GetNBE(); i++)
   {
      if (!FaceIsInterior(GetBdrElementEdgeIndex(i)))
      {
         new_boundary.Append(boundary[i]);
         if (Dim == 2)
         {
            new_be_to_edge.Append(be_to_edge[i]);
         }
         else if (Dim == 3)
         {
            int row = new_be_to_face.Size();
            new_be_to_face.Append(be_to_face[i]);
            int *e = bel_to_edge->GetRow(i);
            int ne = bel_to_edge->RowSize(i);
            int *new_e = new_bel_to_edge->GetRow(row);
            for (int j = 0; j < ne; j++)
            {
               new_e[j] = e[j];
            }
            new_bel_to_edge->GetI()[row+1] = new_bel_to_edge->GetI()[row] + ne;
         }
      }
   }

   NumOfBdrElements = new_boundary.Size();
   mfem::Swap(boundary, new_boundary);

   if (Dim == 2)
   {
      mfem::Swap(be_to_edge, new_be_to_edge);
   }
   else if (Dim == 3)
   {
      mfem::Swap(be_to_face, new_be_to_face);
      delete bel_to_edge;
      bel_to_edge = new_bel_to_edge;
   }

   Array<int> attribs(num_bdr_elem);
   for (int i = 0; i < attribs.Size(); i++)
   {
      attribs[i] = GetBdrAttribute(i);
   }
   attribs.Sort();
   attribs.Unique();
   bdr_attributes.DeleteAll();
   attribs.Copy(bdr_attributes);
}

void Mesh::FreeElement(Element *E)
{
#ifdef MFEM_USE_MEMALLOC
   if (E)
   {
      if (E->GetType() == Element::TETRAHEDRON)
      {
         TetMemory.Free((Tetrahedron*) E);
      }
      else
      {
         delete E;
      }
   }
#else
   delete E;
#endif
}

Mesh::~Mesh()
{
   int i;

   if (own_nodes) { delete Nodes; }

   delete ncmesh;

   delete NURBSext;

   for (i = 0; i < NumOfElements; i++)
   {
      FreeElement(elements[i]);
   }

   for (i = 0; i < NumOfBdrElements; i++)
   {
      FreeElement(boundary[i]);
   }

   for (i = 0; i < faces.Size(); i++)
   {
      FreeElement(faces[i]);
   }

   DeleteTables();
}

std::ostream &operator<<(std::ostream &out, const Mesh &mesh)
{
   mesh.Print(out);
   return out;
}


NodeExtrudeCoefficient::NodeExtrudeCoefficient(const int dim, const int _n,
                                               const double _s)
   : VectorCoefficient(dim), n(_n), s(_s), tip(p, dim-1)
{
}

void NodeExtrudeCoefficient::Eval(Vector &V, ElementTransformation &T,
                                  const IntegrationPoint &ip)
{
   V.SetSize(vdim);
   T.Transform(ip, tip);
   V(0) = p[0];
   if (vdim == 2)
   {
      V(1) = s * ((ip.y + layer) / n);
   }
   else
   {
      V(1) = p[1];
      V(2) = s * ((ip.z + layer) / n);
   }
}


Mesh *Extrude1D(Mesh *mesh, const int ny, const double sy, const bool closed)
{
   if (mesh->Dimension() != 1)
   {
      cerr << "Extrude1D : Not a 1D mesh!" << endl;
      mfem_error();
   }

   int nvy = (closed) ? (ny) : (ny + 1);
   int nvt = mesh->GetNV() * nvy;

   Mesh *mesh2d;

   if (closed)
   {
      mesh2d = new Mesh(2, nvt, mesh->GetNE()*ny, mesh->GetNBE()*ny);
   }
   else
      mesh2d = new Mesh(2, nvt, mesh->GetNE()*ny,
                        mesh->GetNBE()*ny+2*mesh->GetNE());

   // vertices
   double vc[2];
   for (int i = 0; i < mesh->GetNV(); i++)
   {
      vc[0] = mesh->GetVertex(i)[0];
      for (int j = 0; j < nvy; j++)
      {
         vc[1] = sy * (double(j) / ny);
         mesh2d->AddVertex(vc);
      }
   }
   // elements
   Array<int> vert;
   for (int i = 0; i < mesh->GetNE(); i++)
   {
      const Element *elem = mesh->GetElement(i);
      elem->GetVertices(vert);
      const int attr = elem->GetAttribute();
      for (int j = 0; j < ny; j++)
      {
         int qv[4];
         qv[0] = vert[0] * nvy + j;
         qv[1] = vert[1] * nvy + j;
         qv[2] = vert[1] * nvy + (j + 1) % nvy;
         qv[3] = vert[0] * nvy + (j + 1) % nvy;

         mesh2d->AddQuad(qv, attr);
      }
   }
   // 2D boundary from the 1D boundary
   for (int i = 0; i < mesh->GetNBE(); i++)
   {
      const Element *elem = mesh->GetBdrElement(i);
      elem->GetVertices(vert);
      const int attr = elem->GetAttribute();
      for (int j = 0; j < ny; j++)
      {
         int sv[2];
         sv[0] = vert[0] * nvy + j;
         sv[1] = vert[0] * nvy + (j + 1) % nvy;

         if (attr%2)
         {
            Swap<int>(sv[0], sv[1]);
         }

         mesh2d->AddBdrSegment(sv, attr);
      }
   }

   if (!closed)
   {
      // 2D boundary from the 1D elements (bottom + top)
      int nba = (mesh->bdr_attributes.Size() > 0 ?
                 mesh->bdr_attributes.Max() : 0);
      for (int i = 0; i < mesh->GetNE(); i++)
      {
         const Element *elem = mesh->GetElement(i);
         elem->GetVertices(vert);
         const int attr = nba + elem->GetAttribute();
         int sv[2];
         sv[0] = vert[0] * nvy;
         sv[1] = vert[1] * nvy;

         mesh2d->AddBdrSegment(sv, attr);

         sv[0] = vert[1] * nvy + ny;
         sv[1] = vert[0] * nvy + ny;

         mesh2d->AddBdrSegment(sv, attr);
      }
   }

   mesh2d->FinalizeQuadMesh(1, 0, false);

   GridFunction *nodes = mesh->GetNodes();
   if (nodes)
   {
      // duplicate the fec of the 1D mesh so that it can be deleted safely
      // along with its nodes, fes and fec
      FiniteElementCollection *fec2d = NULL;
      FiniteElementSpace *fes2d;
      const char *name = nodes->FESpace()->FEColl()->Name();
      string cname = name;
      if (cname == "Linear")
      {
         fec2d = new LinearFECollection;
      }
      else if (cname == "Quadratic")
      {
         fec2d = new QuadraticFECollection;
      }
      else if (cname == "Cubic")
      {
         fec2d = new CubicFECollection;
      }
      else if (!strncmp(name, "H1_", 3))
      {
         fec2d = new H1_FECollection(atoi(name + 7), 2);
      }
      else if (!strncmp(name, "L2_T", 4))
      {
         fec2d = new L2_FECollection(atoi(name + 10), 2, atoi(name + 4));
      }
      else if (!strncmp(name, "L2_", 3))
      {
         fec2d = new L2_FECollection(atoi(name + 7), 2);
      }
      else
      {
         delete mesh2d;
         cerr << "Extrude1D : The mesh uses unknown FE collection : "
              << cname << endl;
         mfem_error();
      }
      fes2d = new FiniteElementSpace(mesh2d, fec2d, 2);
      mesh2d->SetNodalFESpace(fes2d);
      GridFunction *nodes2d = mesh2d->GetNodes();
      nodes2d->MakeOwner(fec2d);

      NodeExtrudeCoefficient ecoeff(2, ny, sy);
      Vector lnodes;
      Array<int> vdofs2d;
      for (int i = 0; i < mesh->GetNE(); i++)
      {
         ElementTransformation &T = *mesh->GetElementTransformation(i);
         for (int j = ny-1; j >= 0; j--)
         {
            fes2d->GetElementVDofs(i*ny+j, vdofs2d);
            lnodes.SetSize(vdofs2d.Size());
            ecoeff.SetLayer(j);
            fes2d->GetFE(i*ny+j)->Project(ecoeff, T, lnodes);
            nodes2d->SetSubVector(vdofs2d, lnodes);
         }
      }
   }
   return mesh2d;
}

}<|MERGE_RESOLUTION|>--- conflicted
+++ resolved
@@ -2196,12 +2196,8 @@
    nifstream imesh(filename);
    if (!imesh)
    {
-<<<<<<< HEAD
       std::cout << "Mesh file not found:  " << filename << std::endl;
       mfem_error(""); 
-=======
-      mfem_error("Mesh file not found");
->>>>>>> 8e83aa96
    }
    Init();
    InitTables();
