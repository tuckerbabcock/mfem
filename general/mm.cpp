// Copyright (c) 2010, Lawrence Livermore National Security, LLC. Produced at
// the Lawrence Livermore National Laboratory. LLNL-CODE-443211. All Rights
// reserved. See file COPYRIGHT for details.
//
// This file is part of the MFEM library. For more information and source code
// availability see http://mfem.org.
//
// MFEM is free software; you can redistribute it and/or modify it under the
// terms of the GNU Lesser General Public License (as published by the Free
// Software Foundation) version 2.1 dated February 1999.

#include "../general/okina.hpp"

#include <bitset>
#include <cassert>

namespace mfem
{

// *****************************************************************************
// * Tests if ptr is a known address
// *****************************************************************************
static bool Known(const mm::ledger &maps, const void *ptr)
{
   const mm::memory_map::const_iterator found = maps.memories.find(ptr);
   const bool known = found != maps.memories.end();
   if (known) { return true; }
   return false;
}

// *****************************************************************************
bool mm::Known(const void *ptr)
{
   return mfem::Known(maps,ptr);
}

// *****************************************************************************
// * Looks if ptr is an alias of one memory
// *****************************************************************************
static const void* IsAlias(const mm::ledger &maps, const void *ptr)
{
   MFEM_ASSERT(!Known(maps, ptr), "Ptr is an already known address!");
   for (mm::memory_map::const_iterator mem = maps.memories.begin();
        mem != maps.memories.end(); mem++)
   {
      const void *b_ptr = mem->first;
      if (b_ptr > ptr) { continue; }
      const void *end = (char*)b_ptr + mem->second.bytes;
      if (ptr < end) { return b_ptr; }
   }
   return NULL;
}

// *****************************************************************************
static const void* InsertAlias(mm::ledger &maps,
                               const void *base,
                               const void *ptr)
{
   mm::memory &mem = maps.memories.at(base);
   const size_t offset = (char *)ptr - (char *)base;
   const mm::alias *alias = new mm::alias{&mem, offset};
   dbg("\033[33m%p < (\033[37m%ld) < \033[33m%p", base, offset, ptr);
   maps.aliases.emplace(ptr, alias);
#ifdef MFEM_DEBUG_MM
   {
      mem.aliases.sort();
      for (const mm::alias *a : mem.aliases)
      {
         if (a->mem == &mem )
         {
            assert(a->offset != offset);
         }
      }
   }
#endif // MFEM_DEBUG
   mem.aliases.push_back(alias);
   return ptr;
}

// *****************************************************************************
// * Tests if ptr is an alias address
// *****************************************************************************
static bool Alias(mm::ledger &maps, const void *ptr)
{
   const mm::alias_map::const_iterator found = maps.aliases.find(ptr);
   const bool alias = found != maps.aliases.end();
   if (alias) { return true; }
   const void *base = IsAlias(maps, ptr);
   if (!base) { return false; }
   InsertAlias(maps, base, ptr);
   return true;
}

// *****************************************************************************
bool mm::Alias(const void *ptr)
{
   return mfem::Alias(maps,ptr);
}

// *****************************************************************************
static void DumpMode(void)
{
   static bool env_ini = false;
   static bool env_dbg = false;
   if (!env_ini) { env_dbg = getenv("DBG"); env_ini = true; }
   if (!env_dbg) { return; }
   static std::bitset<9+1> mode;
   std::bitset<9+1> cfg;
   cfg.set(config::usingMM()?9:0);
   cfg.set(config::gpuHasBeenEnabled()?8:0);
   cfg.set(config::gpuEnabled()?7:0);
   cfg.set(config::gpuDisabled()?6:0);
   cfg.set(config::usingCpu()?5:0);
   cfg.set(config::usingGpu()?4:0);
   cfg.set(config::usingPA()?3:0);
   cfg.set(config::usingCuda()?2:0);
   cfg.set(config::usingOcca()?1:0);
   cfg>>=1;
   if (cfg==mode) { return; }
   mode=cfg;
   dbg("\033[1K\r[0x%x] %sMM %sHasBeenEnabled %sEnabled %sDisabled \
%sCPU %sGPU %sPA %sCUDA %sOCCA", mode.to_ulong(),
       config::usingMM()?"\033[32m":"\033[31m",
       config::gpuHasBeenEnabled()?"\033[32m":"\033[31m",
       config::gpuEnabled()?"\033[32m":"\033[31m",
       config::gpuDisabled()?"\033[32m":"\033[31m",
       config::usingCpu()?"\033[32m":"\033[31m",
       config::usingGpu()?"\033[32m":"\033[31m",
       config::usingPA()?"\033[32m":"\033[31m",
       config::usingCuda()?"\033[32m":"\033[31m",
       config::usingOcca()?"\033[32m":"\033[31m");
}

// *****************************************************************************
static inline bool MmGpuFilter(void)
{
   if (!config::usingMM()) { return true; }
   return false;
}

// *****************************************************************************
static inline bool MmGpuIniFilter(void)
{
   if (MmGpuFilter()) { return true; }
   if (config::gpuDisabled()) { return true; }
   if (!config::gpuHasBeenEnabled()) { return true; }
   assert(!config::usingOcca());
   return false;
}

// *****************************************************************************
// * Adds an address
// *****************************************************************************
void* mm::Insert(void *ptr, const size_t bytes)
{
   if (MmGpuFilter()) { return ptr; }
   const bool known = Known(ptr);
   if (known)
   {
      mfem_error("Trying to insert a non-MM pointer!");
   }
   MFEM_ASSERT(!known, "Trying to add an already present address!");
   //dbg("\033[33m%p \033[35m(%ldb)", ptr, bytes);
   DumpMode();
   maps.memories.emplace(ptr, memory(ptr, bytes));
   return ptr;
}

// *****************************************************************************
// * Remove the address from the map, as well as all the address' aliases
// *****************************************************************************
void *mm::Erase(void *ptr)
{
   if (MmGpuFilter()) { return ptr; }
   const bool known = Known(ptr);
   if (!known)
   {
      mfem_error("Trying to erase an unknown pointer!");
   }
   MFEM_ASSERT(known, "Trying to erase an unknown pointer!");
   memory &mem = maps.memories.at(ptr);
   //dbg("\033[33m %p \033[35m(%ldb)", ptr, mem.bytes);
   for (const alias* const alias : mem.aliases)
   {
      maps.aliases.erase(alias);
   }
   mem.aliases.clear();
   maps.memories.erase(ptr);
   return ptr;
}

// *****************************************************************************
// * Turn a known address to the right host or device one
// * Alloc, Push or Pull it if required
// *****************************************************************************
static void* PtrKnown(mm::ledger &maps, void *ptr)
{
   mm::memory &base = maps.memories.at(ptr);
   const bool host = base.host;
   const bool device = !host;
   const size_t bytes = base.bytes;
   const bool gpu = config::usingGpu();
   if (host && !gpu) { return ptr; }
   if (!base.d_ptr) { cuMemAlloc(&base.d_ptr, bytes); }
   if (device &&  gpu) { return base.d_ptr; }
   if (device && !gpu) // Pull
   {
      cuMemcpyDtoH(ptr, base.d_ptr, bytes);
      base.host = true;
      return ptr;
   }
   // Push
   assert(host && gpu);
   cuMemcpyHtoD(base.d_ptr, ptr, bytes);
   base.host = false;
   return base.d_ptr;
}

// *****************************************************************************
// * Turn an alias to the right host or device one
// * Alloc, Push or Pull it if required
// *****************************************************************************
static void* PtrAlias(mm::ledger &maps, void *ptr)
{
   const bool gpu = config::usingGpu();
   const mm::alias *alias = maps.aliases.at(ptr);
   const mm::memory *base = alias->mem;
   const bool host = base->host;
   const bool device = !base->host;
   const size_t bytes = base->bytes;
   if (host && !gpu) { return ptr; }
   if (!base->d_ptr) { cuMemAlloc(&alias->mem->d_ptr, bytes); }
   void *a_ptr = (char*)base->d_ptr + alias->offset;
   if (device && gpu) { return a_ptr; }
   if (device && !gpu) // Pull
   {
      assert(base->d_ptr);
      cuMemcpyDtoH(base->h_ptr, base->d_ptr, bytes);
      alias->mem->host = true;
      return ptr;
   }
   // Push
   assert(host && gpu);
   cuMemcpyHtoD(base->d_ptr, base->h_ptr, bytes);
   alias->mem->host = false;
   return a_ptr;
}

// *****************************************************************************
// * Turn an address to the right host or device one
// *****************************************************************************
void* mm::Ptr(void *ptr)
{
   if (MmGpuIniFilter()) { return ptr; }
   if (Known(ptr)) { return PtrKnown(maps, ptr); }
   if (Alias(ptr)) { return PtrAlias(maps, ptr); }
<<<<<<< HEAD
   mfem_error("Unknown pointer!");
=======
   if (config::usingGpu())
   {
      mfem_error("Trying to use unknown pointer on the GPU!");
   }
>>>>>>> 6e44aa74
   return ptr;
}

// *****************************************************************************
const void* mm::Ptr(const void *ptr) { return (const void *) Ptr((void *)ptr); }

// *****************************************************************************
static OccaMemory occaMemory(mm::ledger &maps, const void *ptr)
{
   OccaDevice occaDevice = config::GetOccaDevice();
   if (!config::usingMM())
   {
      OccaMemory o_ptr = occaWrapMemory(occaDevice, (void *)ptr, 0);
      return o_ptr;
   }
   const bool known = mm::known(ptr);
   if (!known) { mfem_error("occaMemory"); }
   MFEM_ASSERT(known, "Unknown address!");
   mm::memory &base = maps.memories.at(ptr);
   const size_t bytes = base.bytes;
   const bool gpu = config::usingGpu();
   MFEM_ASSERT(config::usingOcca(), "Using OCCA memory without OCCA mode!");
   if (!base.d_ptr)
   {
      base.host = false; // This address is no more on the host
      if (gpu)
      {
         cuMemAlloc(&base.d_ptr, bytes);
         void *stream = config::Stream();
         cuMemcpyHtoDAsync(base.d_ptr, base.h_ptr, bytes, stream);
      }
      else
      {
         base.o_ptr = occaDeviceMalloc(occaDevice, bytes);
         base.d_ptr = occaMemoryPtr(base.o_ptr);
         occaCopyFrom(base.o_ptr, base.h_ptr);
      }
   }
   if (gpu)
   {
      return occaWrapMemory(occaDevice, base.d_ptr, bytes);
   }
   return base.o_ptr;
}

// *****************************************************************************
OccaMemory mm::Memory(const void *ptr) { return occaMemory(maps, ptr); }

// *****************************************************************************
static void PushKnown(mm::ledger &maps, const void *ptr, const size_t bytes)
{
   mm::memory &base = maps.memories.at(ptr);
   if (!base.d_ptr) { cuMemAlloc(&base.d_ptr, base.bytes); }
   cuMemcpyHtoD(base.d_ptr, ptr, bytes == 0 ? base.bytes : bytes);
}

// *****************************************************************************
static void PushAlias(const mm::ledger &maps, const void *ptr,
                      const size_t bytes)
{
   const mm::alias *alias = maps.aliases.at(ptr);
   cuMemcpyHtoD((char*)alias->mem->d_ptr + alias->offset, ptr, bytes);
}

// *****************************************************************************
void mm::Push(const void *ptr, const size_t bytes)
{
   if (MmGpuIniFilter()) { return; }
   if (Known(ptr)) { return PushKnown(maps, ptr, bytes); }
   if (Alias(ptr)) { return PushAlias(maps, ptr, bytes); }
   mfem_error("Unknown address!");
}

// *****************************************************************************
static void PullKnown(const mm::ledger &maps, const void *ptr,
                      const size_t bytes)
{
   const mm::memory &base = maps.memories.at(ptr);
   const bool host = base.host;
   if (host) { return; }
   cuMemcpyDtoH(base.h_ptr, base.d_ptr, bytes == 0 ? base.bytes : bytes);
}

// *****************************************************************************
static void PullAlias(const mm::ledger &maps, const void *ptr,
                      const size_t bytes)
{
   const mm::alias *alias = maps.aliases.at(ptr);
   const bool host = alias->mem->host;
   if (host) { return; }
   cuMemcpyDtoH((void *)ptr, (char*)alias->mem->d_ptr + alias->offset, bytes);
}

// *****************************************************************************
void mm::Pull(const void *ptr, const size_t bytes)
{
   if (MmGpuIniFilter()) { return; }
   if (Known(ptr)) { return PullKnown(maps, ptr, bytes); }
   if (Alias(ptr)) { return PullAlias(maps, ptr, bytes); }
   mfem_error("Unknown address!");
}

// *****************************************************************************
// * Data will be pushed/pulled before the copy happens on the H or the D
// *****************************************************************************
static void* d2d(void *dst, const void *src, const size_t bytes,
                 const bool async)
{
   const bool cpu = config::usingCpu();
   if (cpu) { return std::memcpy(dst, src, bytes); }
   GET_PTR(src);
   GET_PTR(dst);
   if (!async) { return cuMemcpyDtoD(d_dst, (void *)d_src, bytes); }
   return cuMemcpyDtoDAsync(d_dst, (void *)d_src, bytes, config::Stream());
}

// *****************************************************************************
void* mm::memcpy(void *dst, const void *src, const size_t bytes,
                 const bool async)
{
   if (bytes == 0)
   {
      return dst;
   }
   else
   {
      return d2d(dst, src, bytes, async);
   }
}

} // namespace mfem<|MERGE_RESOLUTION|>--- conflicted
+++ resolved
@@ -254,14 +254,10 @@
    if (MmGpuIniFilter()) { return ptr; }
    if (Known(ptr)) { return PtrKnown(maps, ptr); }
    if (Alias(ptr)) { return PtrAlias(maps, ptr); }
-<<<<<<< HEAD
-   mfem_error("Unknown pointer!");
-=======
    if (config::usingGpu())
    {
       mfem_error("Trying to use unknown pointer on the GPU!");
    }
->>>>>>> 6e44aa74
    return ptr;
 }
 
