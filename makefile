# Copyright (c) 2010, Lawrence Livermore National Security, LLC. Produced at the
# Lawrence Livermore National Laboratory. LLNL-CODE-443211. All Rights reserved.
# See file COPYRIGHT for details.
#
# This file is part of the MFEM library. For more information and source code
# availability see http://mfem.org.
#
# MFEM is free software; you can redistribute it and/or modify it under the
# terms of the GNU Lesser General Public License (as published by the Free
# Software Foundation) version 2.1 dated February 1999.

# The current MFEM version as an integer, see also `CMakeLists.txt`.
MFEM_VERSION = 30303
MFEM_VERSION_STRING = $(shell printf "%06d" $(MFEM_VERSION) | \
  sed -e 's/^0*\(.*.\)\(..\)\(..\)$$/\1.\2.\3/' -e 's/\.0/./g' -e 's/\.0$$//')

define MFEM_HELP_MSG

MFEM makefile targets:

   make config
   make
   make all
   make status/info
   make serial
   make parallel
   make debug
   make pdebug
   make check/test
   make install
   make clean
   make distclean
   make style

Examples:

make config MFEM_USE_MPI=YES MFEM_DEBUG=YES MPICXX=mpiCC
   Configure the make system for subsequent runs (analogous to a configure script).
   The available options are documented in the INSTALL file.
make config BUILD_DIR=<dir>
   Configure an out-of-source-tree build in the given directory.
make config -f <mfem-dir>/makefile
   Configure an out-of-source-tree build in the current directory.
make -j 4
   Build the library (in parallel) using the current configuration options.
make all
   Build the library, the examples and the miniapps using the current configuration.
make status
   Display information about the current configuration.
make serial
   A shortcut to configure and build the serial optimized version of the library.
make parallel
   A shortcut to configure and build the parallel optimized version of the library.
make debug
   A shortcut to configure and build the serial debug version of the library.
make pdebug
   A shortcut to configure and build the parallel debug version of the library.
make check
   Quick-check the build by compiling and running Example 1/1p.
make test
   Verify the build by checking the results from running all examples and miniapps.
make install PREFIX=<dir>
   Install the library and headers in <dir>/lib and <dir>/include.
make clean
   Clean the library and object files, but keep configuration.
make distclean
   In addition to "make clean", clean the configuration and remove the local
   installation directory.
make style
   Format the MFEM C++ source files using Artistic Style (astyle).

endef

# Save the MAKEOVERRIDES for cases where we explicitly want to pass the command
# line overrides to sub-make:
override MAKEOVERRIDES_SAVE := $(MAKEOVERRIDES)
# Do not pass down variables from the command-line to sub-make:
MAKEOVERRIDES =

# Path to the mfem source directory, defaults to this makefile's directory:
THIS_MK := $(lastword $(MAKEFILE_LIST))
$(if $(wildcard $(THIS_MK)),,$(error Makefile not found "$(THIS_MK)"))
MFEM_DIR ?= $(patsubst %/,%,$(dir $(THIS_MK)))
MFEM_REAL_DIR := $(realpath $(MFEM_DIR))
$(if $(MFEM_REAL_DIR),,$(error Source directory "$(MFEM_DIR)" is not valid))
SRC := $(if $(MFEM_REAL_DIR:$(CURDIR)=),$(MFEM_DIR)/,)
$(if $(word 2,$(SRC)),$(error Spaces in SRC = "$(SRC)" are not supported))

<<<<<<< HEAD
EXAMPLE_SUBDIRS = sundials petsc atpesc/mfem atpesc/sundials atpesc/superlu
=======
MFEM_GIT_STRING = $(shell [ -d $(MFEM_DIR)/.git ] && git -C $(MFEM_DIR) \
   describe --all --long --abbrev=40 --dirty --always 2> /dev/null)

EXAMPLE_SUBDIRS = sundials petsc
>>>>>>> a42293eb
EXAMPLE_DIRS := examples $(addprefix examples/,$(EXAMPLE_SUBDIRS))
EXAMPLE_TEST_DIRS := examples

MINIAPP_SUBDIRS = common electromagnetics meshing performance tools nurbs
MINIAPP_DIRS := $(addprefix miniapps/,$(MINIAPP_SUBDIRS))
MINIAPP_TEST_DIRS := $(filter-out %/common,$(MINIAPP_DIRS))
MINIAPP_USE_COMMON := $(addprefix miniapps/,electromagnetics tools)

EM_DIRS = $(EXAMPLE_DIRS) $(MINIAPP_DIRS)
EM_TEST_DIRS = $(filter-out\
   $(SKIP_TEST_DIRS),$(EXAMPLE_TEST_DIRS) $(MINIAPP_TEST_DIRS))

# Use BUILD_DIR on the command line; set MFEM_BUILD_DIR before including this
# makefile or config/config.mk from a separate $(BUILD_DIR).
MFEM_BUILD_DIR ?= .
BUILD_DIR := $(MFEM_BUILD_DIR)
BUILD_REAL_DIR := $(abspath $(BUILD_DIR))
ifneq ($(BUILD_REAL_DIR),$(MFEM_REAL_DIR))
   BUILD_SUBDIRS = $(DIRS) config $(EM_DIRS) doc
   BUILD_DIR_DEF = -DMFEM_BUILD_DIR="$(BUILD_REAL_DIR)"
   BLD := $(if $(BUILD_REAL_DIR:$(CURDIR)=),$(BUILD_DIR)/,)
   $(if $(word 2,$(BLD)),$(error Spaces in BLD = "$(BLD)" are not supported))
else
   BUILD_DIR = $(MFEM_DIR)
   BLD := $(SRC)
endif
MFEM_BUILD_DIR := $(BUILD_DIR)

CONFIG_MK = $(BLD)config/config.mk

DEFAULTS_MK = $(SRC)config/defaults.mk
include $(DEFAULTS_MK)

# Optional user config file, see config/defaults.mk
USER_CONFIG = $(BLD)config/user.mk
-include $(USER_CONFIG)

# Helper print-info function
mfem-info = $(if $(filter YES,$(VERBOSE)),$(info *** [info]$(1)),)
export VERBOSE

$(call mfem-info, MAKECMDGOALS = $(MAKECMDGOALS))
$(call mfem-info, MAKEFLAGS    = $(MAKEFLAGS))
$(call mfem-info, MFEM_DIR  = $(MFEM_DIR))
$(call mfem-info, BUILD_DIR = $(BUILD_DIR))
$(call mfem-info, SRC       = $(SRC))
$(call mfem-info, BLD       = $(BLD))

# Include $(CONFIG_MK) unless some of the $(SKIP_INCLUDE_TARGETS) are given
SKIP_INCLUDE_TARGETS = help config clean distclean serial parallel debug pdebug\
 style
HAVE_SKIP_INCLUDE_TARGET = $(filter $(SKIP_INCLUDE_TARGETS),$(MAKECMDGOALS))
ifeq (,$(HAVE_SKIP_INCLUDE_TARGET))
   $(call mfem-info, Including $(CONFIG_MK))
   -include $(CONFIG_MK)
else
   # Do not allow skip-include targets to be combined with other targets
   ifneq (1,$(words $(MAKECMDGOALS)))
      $(error Target '$(firstword $(HAVE_SKIP_INCLUDE_TARGET))' can not be\
      combined with other targets)
   endif
   $(call mfem-info, NOT including $(CONFIG_MK))
endif

# Compile flags used by MFEM: CPPFLAGS, CXXFLAGS, plus library flags
INCFLAGS =
# Link flags used by MFEM: library link flags plus LDFLAGS (added last)
ALL_LIBS =

# Building static and/or shared libraries:
MFEM_STATIC ?= $(STATIC)
MFEM_SHARED ?= $(SHARED)

# Internal shortcuts
override static = $(if $(MFEM_STATIC:YES=),,YES)
override shared = $(if $(MFEM_SHARED:YES=),,YES)

# The default value of CXXFLAGS is based on the value of MFEM_DEBUG
ifeq ($(MFEM_DEBUG),YES)
   CXXFLAGS ?= $(DEBUG_FLAGS)
endif
CXXFLAGS ?= $(OPTIM_FLAGS)

# MPI configuration
ifneq ($(MFEM_USE_MPI),YES)
   MFEM_CXX ?= $(CXX)
   $(foreach mpidep,SUPERLU STRUMPACK PETSC,$(if $(MFEM_USE_$(mpidep):NO=),\
     $(warning *** [MPI is OFF] setting MFEM_USE_$(mpidep) = NO)\
     $(eval override MFEM_USE_$(mpidep)=NO),))
else
   MFEM_CXX ?= $(MPICXX)
   INCFLAGS += $(HYPRE_OPT)
   ALL_LIBS += $(HYPRE_LIB)
endif

DEP_CXX ?= $(MFEM_CXX)

# Check OpenMP configuration
ifeq ($(MFEM_USE_OPENMP),YES)
   MFEM_THREAD_SAFE ?= YES
   ifneq ($(MFEM_THREAD_SAFE),YES)
      $(error Incompatible config: MFEM_USE_OPENMP requires MFEM_THREAD_SAFE)
   endif
endif

# List of MFEM dependencies, that require the *_LIB variable to be non-empty
MFEM_REQ_LIB_DEPS = SUPERLU METIS SIDRE LAPACK SUNDIALS MESQUITE SUITESPARSE\
 STRUMPACK GECKO GNUTLS NETCDF PETSC MPFR
PETSC_ERROR_MSG = $(if $(PETSC_FOUND),,. PETSC config not found: $(PETSC_VARS))

define mfem_check_dependency
ifeq ($$(MFEM_USE_$(1)),YES)
   $$(if $$($(1)_LIB),,$$(error $(1)_LIB is empty$$($(1)_ERROR_MSG)))
endif
endef

# During configuration, check dependencies from MFEM_REQ_LIB_DEPS
ifeq ($(MAKECMDGOALS),config)
   $(foreach dep,$(MFEM_REQ_LIB_DEPS),\
      $(eval $(call mfem_check_dependency,$(dep))))
endif

# List of MFEM dependencies, processed below
MFEM_DEPENDENCIES = $(MFEM_REQ_LIB_DEPS) LIBUNWIND OPENMP

# Macro for adding dependencies
define mfem_add_dependency
ifeq ($(MFEM_USE_$(1)),YES)
   INCFLAGS += $($(1)_OPT)
   ALL_LIBS += $($(1)_LIB)
endif
endef

# Process dependencies
$(foreach dep,$(MFEM_DEPENDENCIES),$(eval $(call mfem_add_dependency,$(dep))))

# Timer option
ifeq ($(MFEM_TIMER_TYPE),2)
   ALL_LIBS += $(POSIX_CLOCKS_LIB)
endif

# gzstream configuration
ifeq ($(MFEM_USE_GZSTREAM),YES)
   ALL_LIBS += -lz
endif

# List of all defines that may be enabled in config.hpp and config.mk:
MFEM_DEFINES = MFEM_VERSION MFEM_VERSION_STRING MFEM_GIT_STRING MFEM_USE_MPI\
 MFEM_USE_METIS MFEM_USE_METIS_5 MFEM_DEBUG MFEM_USE_GZSTREAM\
 MFEM_USE_LIBUNWIND MFEM_USE_LAPACK MFEM_THREAD_SAFE MFEM_USE_OPENMP\
 MFEM_USE_MEMALLOC MFEM_TIMER_TYPE MFEM_USE_SUNDIALS MFEM_USE_MESQUITE\
 MFEM_USE_SUITESPARSE MFEM_USE_GECKO MFEM_USE_SUPERLU MFEM_USE_STRUMPACK\
 MFEM_USE_GNUTLS MFEM_USE_NETCDF MFEM_USE_PETSC MFEM_USE_MPFR MFEM_USE_SIDRE

# List of makefile variables that will be written to config.mk:
MFEM_CONFIG_VARS = MFEM_CXX MFEM_CPPFLAGS MFEM_CXXFLAGS MFEM_INC_DIR\
 MFEM_TPLFLAGS MFEM_INCFLAGS MFEM_PICFLAG MFEM_FLAGS MFEM_LIB_DIR MFEM_EXT_LIBS\
 MFEM_LIBS MFEM_LIB_FILE MFEM_STATIC MFEM_SHARED MFEM_BUILD_TAG MFEM_PREFIX\
 MFEM_CONFIG_EXTRA MFEM_MPIEXEC MFEM_MPIEXEC_NP MFEM_MPI_NP MFEM_TEST_MK

# Config vars: values of the form @VAL@ are replaced by $(VAL) in config.mk
MFEM_CPPFLAGS  ?= $(CPPFLAGS)
MFEM_CXXFLAGS  ?= $(CXXFLAGS)
MFEM_TPLFLAGS  ?= $(INCFLAGS)
MFEM_INCFLAGS  ?= -I@MFEM_INC_DIR@ @MFEM_TPLFLAGS@
MFEM_PICFLAG   ?= $(if $(shared),$(PICFLAG))
MFEM_FLAGS     ?= @MFEM_CPPFLAGS@ @MFEM_CXXFLAGS@ @MFEM_INCFLAGS@
MFEM_EXT_LIBS  ?= $(ALL_LIBS) $(LDFLAGS)
MFEM_LIBS      ?= $(if $(shared),$(BUILD_RPATH)) -L@MFEM_LIB_DIR@ -lmfem\
   @MFEM_EXT_LIBS@
MFEM_LIB_FILE  ?= @MFEM_LIB_DIR@/libmfem.$(if $(shared),$(SO_EXT),a)
MFEM_BUILD_TAG ?= $(shell uname -snm)
MFEM_PREFIX    ?= $(PREFIX)
MFEM_INC_DIR   ?= $(if $(BUILD_DIR_DEF),@MFEM_BUILD_DIR@,@MFEM_DIR@)
MFEM_LIB_DIR   ?= $(if $(BUILD_DIR_DEF),@MFEM_BUILD_DIR@,@MFEM_DIR@)
MFEM_TEST_MK   ?= @MFEM_DIR@/config/test.mk
# Use "\n" (interpreted by sed) to add a newline.
MFEM_CONFIG_EXTRA ?= $(if $(BUILD_DIR_DEF),MFEM_BUILD_DIR ?= @MFEM_DIR@,)

# If we have 'config' target, export variables used by config/makefile
ifneq (,$(filter config,$(MAKECMDGOALS)))
   export $(MFEM_DEFINES) MFEM_DEFINES $(MFEM_CONFIG_VARS) MFEM_CONFIG_VARS
   export VERBOSE HYPRE_OPT
endif

# If we have 'install' target, export variables used by config/makefile
ifneq (,$(filter install,$(MAKECMDGOALS)))
   ifneq (install,$(MAKECMDGOALS))
      $(error Target 'install' can not be combined with other targets)
   endif
   # Allow changing the PREFIX during install with: make install PREFIX=<dir>
   PREFIX := $(MFEM_PREFIX)
   PREFIX_INC   := $(PREFIX)/include
   PREFIX_LIB   := $(PREFIX)/lib
   PREFIX_SHARE := $(PREFIX)/share/mfem
   override MFEM_DIR := $(MFEM_REAL_DIR)
   MFEM_INCFLAGS = -I@MFEM_INC_DIR@ @MFEM_TPLFLAGS@
   MFEM_FLAGS    = @MFEM_CPPFLAGS@ @MFEM_CXXFLAGS@ @MFEM_INCFLAGS@
   MFEM_LIBS     = $(if $(shared),$(INSTALL_RPATH)) -L@MFEM_LIB_DIR@ -lmfem\
      @MFEM_EXT_LIBS@
   MFEM_LIB_FILE = @MFEM_LIB_DIR@/libmfem.$(if $(shared),$(SO_EXT),a)
   MFEM_PREFIX := $(abspath $(PREFIX))
   MFEM_INC_DIR = $(abspath $(PREFIX_INC))
   MFEM_LIB_DIR = $(abspath $(PREFIX_LIB))
   MFEM_TEST_MK = $(abspath $(PREFIX_SHARE)/test.mk)
   MFEM_CONFIG_EXTRA =
   export $(MFEM_DEFINES) MFEM_DEFINES $(MFEM_CONFIG_VARS) MFEM_CONFIG_VARS
   export VERBOSE
endif

# Source dirs in logical order
DIRS = general linalg mesh fem
SOURCE_FILES = $(foreach dir,$(DIRS),$(wildcard $(SRC)$(dir)/*.cpp))
RELSRC_FILES = $(patsubst $(SRC)%,%,$(SOURCE_FILES))
OBJECT_FILES = $(patsubst $(SRC)%,$(BLD)%,$(SOURCE_FILES:.cpp=.o))

.PHONY: lib all clean distclean install config status info deps serial parallel\
 debug pdebug style check test

.SUFFIXES:
.SUFFIXES: .cpp .o
# Remove some default implicit rules
%:	%.o
%.o:	%.cpp
%:	%.cpp

# Default rule.
lib: $(if $(static),$(BLD)libmfem.a) $(if $(shared),$(BLD)libmfem.$(SO_EXT))

# Flags used for compiling all source files.
MFEM_BUILD_FLAGS = $(MFEM_PICFLAG) $(MFEM_CPPFLAGS) $(MFEM_CXXFLAGS)\
 $(MFEM_TPLFLAGS) $(BUILD_DIR_DEF)

# Rules for compiling all source files.
$(OBJECT_FILES): $(BLD)%.o: $(SRC)%.cpp $(CONFIG_MK)
	$(MFEM_CXX) $(MFEM_BUILD_FLAGS) -c $(<) -o $(@)

all: examples miniapps

.PHONY: miniapps $(EM_DIRS)
miniapps: $(MINIAPP_DIRS)
$(MINIAPP_USE_COMMON): miniapps/common
$(EM_DIRS): lib
	$(MAKE) -C $(BLD)$(@)

.PHONY: doc
doc:
	$(MAKE) -C $(BLD)$(@)

-include $(BLD)deps.mk

$(BLD)libmfem.a: $(OBJECT_FILES)
	$(AR) $(ARFLAGS) $(@) $(OBJECT_FILES)
	$(RANLIB) $(@)

$(BLD)libmfem.$(SO_EXT): $(BLD)libmfem.$(SO_VER)
	cd $(@D) && ln -sf $(<F) $(@F)

# If some of the external libraries are build without -fPIC, linking shared MFEM
# library may fail. In such cases, one may set EXT_LIBS on the command line.
EXT_LIBS = $(MFEM_EXT_LIBS)
$(BLD)libmfem.$(SO_VER): $(OBJECT_FILES)
	$(MFEM_CXX) $(MFEM_BUILD_FLAGS) $(BUILD_SOFLAGS) $(OBJECT_FILES) \
	   $(EXT_LIBS) -o $(@)

serial debug:    M_MPI=NO
parallel pdebug: M_MPI=YES
serial parallel: M_DBG=NO
debug pdebug:    M_DBG=YES
serial parallel debug pdebug:
	$(MAKE) -f $(THIS_MK) config MFEM_USE_MPI=$(M_MPI) MFEM_DEBUG=$(M_DBG) \
	   $(MAKEOVERRIDES_SAVE)
	$(MAKE) $(MAKEOVERRIDES_SAVE)

deps:
	rm -f $(BLD)deps.mk
	for i in $(RELSRC_FILES:.cpp=); do \
	   $(DEP_CXX) $(MFEM_BUILD_FLAGS) -MM -MT $(BLD)$${i}.o $(SRC)$${i}.cpp\
	      >> $(BLD)deps.mk; done

check: lib
	@printf "Quick-checking the MFEM library."
	@printf " Use 'make test' for more extensive tests.\n"
	@$(MAKE) -C $(BLD)examples \
	$(if $(findstring YES,$(MFEM_USE_MPI)),ex1p-test-par,ex1-test-seq)

test:
	@echo "Testing the MFEM library. This may take a while..."
	@echo "Building all examples and miniapps..."
	@$(MAKE) $(MAKEOVERRIDES_SAVE) all
	@echo "Running tests in: [ $(EM_TEST_DIRS) ] ..."
	@ERR=0; for dir in $(EM_TEST_DIRS); do \
	   echo "Running tests in $${dir} ..."; \
	   if ! $(MAKE) -j1 -C $(BLD)$${dir} test; then \
	   ERR=1; fi; done; \
	   if [ 0 -ne $${ERR} ]; then echo "Some tests failed."; exit 1; \
	   else echo "All tests passed."; fi

.PHONY: test-print
test-print:
	@echo "Printing tests in: [ $(EM_TEST_DIRS) ] ..."
	@for dir in $(EM_TEST_DIRS); do \
	   $(MAKE) -j1 -C $(BLD)$${dir} test-print; done

ALL_CLEAN_SUBDIRS = $(addsuffix /clean,config $(EM_DIRS) doc)
.PHONY: $(ALL_CLEAN_SUBDIRS) miniapps/clean
miniapps/clean: $(addsuffix /clean,$(MINIAPP_DIRS))
$(ALL_CLEAN_SUBDIRS):
	$(MAKE) -C $(BLD)$(@D) $(@F)

clean: $(addsuffix /clean,$(EM_DIRS))
	rm -f $(addprefix $(BLD),*/*.o */*~ *~ libmfem.* deps.mk)

distclean: clean config/clean doc/clean
	rm -rf mfem/

INSTALL_SHARED_LIB = $(MFEM_CXX) $(MFEM_BUILD_FLAGS) $(INSTALL_SOFLAGS)\
   $(OBJECT_FILES) $(EXT_LIBS) -o $(PREFIX_LIB)/libmfem.$(SO_VER) && \
   cd $(PREFIX_LIB) && ln -sf libmfem.$(SO_VER) libmfem.$(SO_EXT)

install: $(if $(static),$(BLD)libmfem.a) $(if $(shared),$(BLD)libmfem.$(SO_EXT))
	mkdir -p $(PREFIX_LIB)
# install static and/or shared library
	$(if $(static),$(INSTALL) -m 640 $(BLD)libmfem.a $(PREFIX_LIB))
	$(if $(shared),$(INSTALL_SHARED_LIB))
# install top level includes
	mkdir -p $(PREFIX_INC)/mfem
	$(INSTALL) -m 640 $(SRC)mfem.hpp $(SRC)mfem-performance.hpp \
	   $(PREFIX_INC)/mfem
	for hdr in mfem.hpp mfem-performance.hpp; do \
	   printf '// Auto-generated file.\n#include "mfem/'$$hdr'"\n' \
	      > $(PREFIX_INC)/$$hdr && chmod 640 $(PREFIX_INC)/$$hdr; done
# install config include
	mkdir -p $(PREFIX_INC)/mfem/config
	$(INSTALL) -m 640 $(BLD)config/_config.hpp $(PREFIX_INC)/mfem/config/config.hpp
	$(INSTALL) -m 640 $(SRC)config/tconfig.hpp $(PREFIX_INC)/mfem/config
# install remaining includes in each subdirectory
	for dir in $(DIRS); do \
	   mkdir -p $(PREFIX_INC)/mfem/$$dir && \
	   $(INSTALL) -m 640 $(SRC)$$dir/*.hpp $(PREFIX_INC)/mfem/$$dir; done
# install config.mk in $(PREFIX_SHARE)
	mkdir -p $(PREFIX_SHARE)
	$(MAKE) -C $(BLD)config config-mk CONFIG_MK=config-install.mk
	$(INSTALL) -m 640 $(BLD)config/config-install.mk $(PREFIX_SHARE)/config.mk
	rm -f $(BLD)config/config-install.mk
# install test.mk in $(PREFIX_SHARE)
	$(INSTALL) -m 640 $(SRC)config/test.mk $(PREFIX_SHARE)/test.mk

$(CONFIG_MK):
# Skip the error message when '-B' make flag is used (unconditionally
# make all targets), but still check for the $(CONFIG_MK) file
ifeq (,$(and $(findstring B,$(MAKEFLAGS)),$(wildcard $(CONFIG_MK))))
	$(info )
	$(info MFEM is not configured.)
	$(info Run "make config" first, or see "make help".)
	$(info )
	$(error )
endif

config: $(if $(BUILD_DIR_DEF),build-config,local-config)

.PHONY: local-config
local-config:
	$(MAKE) -C config all
	@printf "\nBuild destination: <source> [$(BUILD_REAL_DIR)]\n\n"

.PHONY: build-config
build-config:
	for d in $(BUILD_SUBDIRS); do mkdir -p $(BLD)$${d}; done
	for dir in "" $(addsuffix /,config $(EM_DIRS) doc); do \
	   printf "# Auto-generated file.\n%s\n%s\n" \
	      "MFEM_DIR = $(MFEM_REAL_DIR)" \
	      "include \$$(MFEM_DIR)/$${dir}makefile" \
	      > $(BLD)$${dir}GNUmakefile; done
	$(MAKE) -C $(BLD)config all
	cd "$(BUILD_DIR)" && ln -sf "$(MFEM_REAL_DIR)/data" .
	for hdr in mfem.hpp mfem-performance.hpp; do \
	   printf "// Auto-generated file.\n%s\n%s\n" \
	   "#define MFEM_BUILD_DIR $(BUILD_REAL_DIR)" \
	   "#include \"$(MFEM_REAL_DIR)/$${hdr}\"" > $(BLD)$${hdr}; done
	@printf "\nBuild destination: $(BUILD_DIR) [$(BUILD_REAL_DIR)]\n\n"

help:
	$(info $(value MFEM_HELP_MSG))
	@true

status info:
	$(info MFEM_VERSION         = $(MFEM_VERSION) [v$(MFEM_VERSION_STRING)])
	$(info MFEM_GIT_STRING      = $(MFEM_GIT_STRING))
	$(info MFEM_USE_MPI         = $(MFEM_USE_MPI))
	$(info MFEM_USE_METIS       = $(MFEM_USE_METIS))
	$(info MFEM_USE_METIS_5     = $(MFEM_USE_METIS_5))
	$(info MFEM_DEBUG           = $(MFEM_DEBUG))
	$(info MFEM_USE_GZSTREAM    = $(MFEM_USE_GZSTREAM))
	$(info MFEM_USE_LIBUNWIND   = $(MFEM_USE_LIBUNWIND))
	$(info MFEM_USE_LAPACK      = $(MFEM_USE_LAPACK))
	$(info MFEM_THREAD_SAFE     = $(MFEM_THREAD_SAFE))
	$(info MFEM_USE_OPENMP      = $(MFEM_USE_OPENMP))
	$(info MFEM_USE_MEMALLOC    = $(MFEM_USE_MEMALLOC))
	$(info MFEM_TIMER_TYPE      = $(MFEM_TIMER_TYPE))
	$(info MFEM_USE_SUNDIALS    = $(MFEM_USE_SUNDIALS))
	$(info MFEM_USE_MESQUITE    = $(MFEM_USE_MESQUITE))
	$(info MFEM_USE_SUITESPARSE = $(MFEM_USE_SUITESPARSE))
	$(info MFEM_USE_SUPERLU     = $(MFEM_USE_SUPERLU))
	$(info MFEM_USE_STRUMPACK   = $(MFEM_USE_STRUMPACK))
	$(info MFEM_USE_GECKO       = $(MFEM_USE_GECKO))
	$(info MFEM_USE_GNUTLS      = $(MFEM_USE_GNUTLS))
	$(info MFEM_USE_NETCDF      = $(MFEM_USE_NETCDF))
	$(info MFEM_USE_PETSC       = $(MFEM_USE_PETSC))
	$(info MFEM_USE_MPFR        = $(MFEM_USE_MPFR))
	$(info MFEM_USE_SIDRE       = $(MFEM_USE_SIDRE))
	$(info MFEM_CXX             = $(value MFEM_CXX))
	$(info MFEM_CPPFLAGS        = $(value MFEM_CPPFLAGS))
	$(info MFEM_CXXFLAGS        = $(value MFEM_CXXFLAGS))
	$(info MFEM_TPLFLAGS        = $(value MFEM_TPLFLAGS))
	$(info MFEM_INCFLAGS        = $(value MFEM_INCFLAGS))
	$(info MFEM_FLAGS           = $(value MFEM_FLAGS))
	$(info MFEM_EXT_LIBS        = $(value MFEM_EXT_LIBS))
	$(info MFEM_LIBS            = $(value MFEM_LIBS))
	$(info MFEM_LIB_FILE        = $(value MFEM_LIB_FILE))
	$(info MFEM_BUILD_TAG       = $(value MFEM_BUILD_TAG))
	$(info MFEM_PREFIX          = $(value MFEM_PREFIX))
	$(info MFEM_INC_DIR         = $(value MFEM_INC_DIR))
	$(info MFEM_LIB_DIR         = $(value MFEM_LIB_DIR))
	$(info MFEM_STATIC          = $(MFEM_STATIC))
	$(info MFEM_SHARED          = $(MFEM_SHARED))
	$(info MFEM_BUILD_DIR       = $(MFEM_BUILD_DIR))
	$(info MFEM_MPIEXEC         = $(MFEM_MPIEXEC))
	$(info MFEM_MPIEXEC_NP      = $(MFEM_MPIEXEC_NP))
	$(info MFEM_MPI_NP          = $(MFEM_MPI_NP))
	@true

ASTYLE = astyle --options=$(SRC)config/mfem.astylerc
FORMAT_FILES = $(foreach dir,$(DIRS) $(EM_DIRS) config,"$(dir)/*.?pp")

style:
	@if ! $(ASTYLE) $(FORMAT_FILES) | grep Formatted; then\
	   echo "No source files were changed.";\
	fi

# Print the contents of a makefile variable, e.g.: 'make print-MFEM_LIBS'.
print-%:
	$(info [ variable name]: $*)
	$(info [        origin]: $(origin $*))
	$(info [         value]: $(value $*))
	$(info [expanded value]: $($*))
	$(info )
	@true

# Print the contents of all makefile variables.
.PHONY: printall
printall: $(subst :,\:,$(foreach var,$(.VARIABLES),print-$(var)))
	@true<|MERGE_RESOLUTION|>--- conflicted
+++ resolved
@@ -86,14 +86,10 @@
 SRC := $(if $(MFEM_REAL_DIR:$(CURDIR)=),$(MFEM_DIR)/,)
 $(if $(word 2,$(SRC)),$(error Spaces in SRC = "$(SRC)" are not supported))
 
-<<<<<<< HEAD
-EXAMPLE_SUBDIRS = sundials petsc atpesc/mfem atpesc/sundials atpesc/superlu
-=======
 MFEM_GIT_STRING = $(shell [ -d $(MFEM_DIR)/.git ] && git -C $(MFEM_DIR) \
    describe --all --long --abbrev=40 --dirty --always 2> /dev/null)
 
 EXAMPLE_SUBDIRS = sundials petsc
->>>>>>> a42293eb
 EXAMPLE_DIRS := examples $(addprefix examples/,$(EXAMPLE_SUBDIRS))
 EXAMPLE_TEST_DIRS := examples
 
