--- conflicted
+++ resolved
@@ -163,50 +163,23 @@
    ALL_LIBS += $(GECKO_LIB)
 endif
 
-<<<<<<< HEAD
-MFEM_USE_NETCDF ?= NO
-# NetCDF library configuration
-NETCDF_DIR ?= @MFEM_DIR@/../NetCDF
-HDF5_DIR ?= @MFEM_DIR@/../hdf5
-ZLIB_DIR ?= @MFEM_DIR@/../zlib
-NETCDF_OPT ?= -I$(NETCDF_DIR)/include
-NETCDF_LIB ?= -L$(NETCDF_DIR)/lib -lnetcdf -L$(HDF5_DIR)/lib -lhdf5_hl -lhdf5 -L$(ZLIB_DIR)/lib -lz
-ifeq ($(MFEM_USE_NETCDF),YES)
-   INCFLAGS += $(NETCDF_OPT)
-   ALL_LIBS += $(NETCDF_LIB)
-endif
-
-MFEM_USE_MEMALLOC ?= YES
-
-# Use POSIX clocks for timing unless kernel-name is 'Darwin' (mac)
-ifeq ($(shell uname -s),Darwin)
-   MFEM_TIMER_TYPE ?= 0
-else
-   MFEM_TIMER_TYPE ?= 2
-endif
-POSIX_CLOCKS_LIB ?= -lrt
-ifeq ($(MFEM_TIMER_TYPE),2)
-   ALL_LIBS += $(POSIX_CLOCKS_LIB)
-endif
-
-# List of all defines that may be enabled in config.hpp and config.mk:
-MFEM_DEFINES = MFEM_USE_MPI MFEM_USE_METIS_5 MFEM_DEBUG MFEM_TIMER_TYPE\
- MFEM_USE_LAPACK MFEM_THREAD_SAFE MFEM_USE_OPENMP MFEM_USE_MESQUITE\
- MFEM_USE_SUITESPARSE MFEM_USE_SUPERLU MFEM_USE_MEMALLOC MFEM_USE_GECKO\
- MFEM_USE_NETCDF
-=======
 # GnuTLS library configuration
 ifeq ($(MFEM_USE_GNUTLS),YES)
    INCFLAGS += $(GNUTLS_OPT)
    ALL_LIBS += $(GNUTLS_LIB)
 endif
 
+# NetCDF library configuration
+ifeq ($(MFEM_USE_NETCDF),YES)
+   INCFLAGS += $(NETCDF_OPT)
+   ALL_LIBS += $(NETCDF_LIB)
+endif
+
 # List of all defines that may be enabled in config.hpp and config.mk:
 MFEM_DEFINES = MFEM_USE_MPI MFEM_USE_METIS_5 MFEM_DEBUG MFEM_USE_LAPACK\
  MFEM_THREAD_SAFE MFEM_USE_OPENMP MFEM_USE_MEMALLOC MFEM_TIMER_TYPE\
  MFEM_USE_MESQUITE MFEM_USE_SUITESPARSE MFEM_USE_GECKO MFEM_USE_SUPERLU\
- MFEM_USE_GNUTLS
->>>>>>> bb9cd0f4
+ MFEM_USE_GNUTLS MFEM_USE_NETCDF
 
 # List of makefile variables that will be written to config.mk:
 MFEM_CONFIG_VARS = MFEM_CXX MFEM_CPPFLAGS MFEM_CXXFLAGS MFEM_INC_DIR\
@@ -375,12 +348,8 @@
 	$(info MFEM_USE_SUITESPARSE = $(MFEM_USE_SUITESPARSE))
 	$(info MFEM_USE_SUPERLU     = $(MFEM_USE_SUPERLU))
 	$(info MFEM_USE_GECKO       = $(MFEM_USE_GECKO))
-<<<<<<< HEAD
+	$(info MFEM_USE_GNUTLS      = $(MFEM_USE_GNUTLS))
 	$(info MFEM_USE_NETCDF      = $(MFEM_USE_NETCDF))
-	$(info MFEM_TIMER_TYPE      = $(MFEM_TIMER_TYPE))
-=======
-	$(info MFEM_USE_GNUTLS      = $(MFEM_USE_GNUTLS))
->>>>>>> bb9cd0f4
 	$(info MFEM_CXX             = $(value MFEM_CXX))
 	$(info MFEM_CPPFLAGS        = $(value MFEM_CPPFLAGS))
 	$(info MFEM_CXXFLAGS        = $(value MFEM_CXXFLAGS))
