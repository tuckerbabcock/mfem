# Copyright (c) 2010, Lawrence Livermore National Security, LLC. Produced at the
# Lawrence Livermore National Laboratory. LLNL-CODE-443211. All Rights reserved.
# See file COPYRIGHT for details.
#
# This file is part of the MFEM library. For more information and source code
# availability see http://mfem.org.
#
# MFEM is free software; you can redistribute it and/or modify it under the
# terms of the GNU Lesser General Public License (as published by the Free
# Software Foundation) version 2.1 dated February 1999.

define MFEM_HELP_MSG

MFEM makefile targets:

   make config
   make
   make all
   make status/info
   make serial
   make parallel
   make debug
   make pdebug
   make check/test
   make install
   make clean
   make distclean
   make style

Examples:

make config MFEM_USE_MPI=YES MFEM_DEBUG=YES MPICXX=mpiCC
   Configure the make system for subsequent runs (analogous to a configure script).
   The available options are documented in the INSTALL file.
make config BUILD_DIR=<dir>
   Configure an out-of-source-tree build in the given directory.
make config -f <mfem-dir>/makefile
   Configure an out-of-source-tree build in the current directory.
make -j 4
   Build the library (in parallel) using the current configuration options.
make all
   Build the library, the examples and the miniapps using the current configuration.
make status
   Display information about the current configuration.
make serial
   A shortcut to configure and build the serial optimized version of the library.
make parallel
   A shortcut to configure and build the parallel optimized version of the library.
make debug
   A shortcut to configure and build the serial debug version of the library.
make pdebug
   A shortcut to configure and build the parallel debug version of the library.
make check
   Quick-check the build by compiling and running Example 1/1p.
make test
   Verify the build by checking the results from running all examples and miniapps.
make install PREFIX=<dir>
   Install the library and headers in <dir>/lib and <dir>/include.
make clean
   Clean the library and object files, but keep configuration.
make distclean
   In addition to "make clean", clean the configuration and remove the local
   installation directory.
make style
   Format the MFEM C++ source files using Artistic Style (astyle).

endef

# Path to the mfem source directory, defaults to this makefile's directory:
THIS_MK := $(lastword $(MAKEFILE_LIST))
$(if $(wildcard $(THIS_MK)),,$(error Makefile not found "$(THIS_MK)"))
MFEM_DIR ?= $(patsubst %/,%,$(dir $(THIS_MK)))
MFEM_REAL_DIR := $(realpath $(MFEM_DIR))
$(if $(MFEM_REAL_DIR),,$(error Source directory "$(MFEM_DIR)" is not valid))
SRC := $(if $(MFEM_REAL_DIR:$(CURDIR)=),$(MFEM_DIR)/,)
$(if $(word 2,$(SRC)),$(error Spaces in SRC = "$(SRC)" are not supported))

MINIAPP_SUBDIRS = common electromagnetics meshing performance tools
MINIAPP_DIRS := $(addprefix miniapps/,$(MINIAPP_SUBDIRS))
MINIAPP_TEST_DIRS := $(filter-out %/common,$(MINIAPP_DIRS))
MINIAPP_USE_COMMON := $(addprefix miniapps/,electromagnetics tools)

# Use BUILD_DIR on the command line; set MFEM_BUILD_DIR before including this
# makefile or config/config.mk from a separate $(BUILD_DIR).
MFEM_BUILD_DIR ?= .
BUILD_DIR := $(MFEM_BUILD_DIR)
BUILD_REAL_DIR := $(abspath $(BUILD_DIR))
ifneq ($(BUILD_REAL_DIR),$(MFEM_REAL_DIR))
   BUILD_SUBDIRS = $(DIRS) config examples $(MINIAPP_DIRS) doc
   BUILD_DIR_DEF = -DMFEM_BUILD_DIR="$(BUILD_REAL_DIR)"
   BLD := $(if $(BUILD_REAL_DIR:$(CURDIR)=),$(BUILD_DIR)/,)
   $(if $(word 2,$(BLD)),$(error Spaces in BLD = "$(BLD)" are not supported))
else
   BUILD_DIR = $(MFEM_DIR)
   BLD := $(SRC)
endif
MFEM_BUILD_DIR := $(BUILD_DIR)

CONFIG_MK = $(BLD)config/config.mk

DEFAULTS_MK = $(SRC)config/defaults.mk
include $(DEFAULTS_MK)

# Optional user config file, see config/defaults.mk
USER_CONFIG = $(BLD)config/user.mk
-include $(USER_CONFIG)

# Helper print-info function
mfem-info = $(if $(filter YES,$(VERBOSE)),$(info *** [info]$(1)),)
export VERBOSE

$(call mfem-info, MAKECMDGOALS = $(MAKECMDGOALS))
$(call mfem-info, MAKEFLAGS    = $(MAKEFLAGS))
$(call mfem-info, MFEM_DIR  = $(MFEM_DIR))
$(call mfem-info, BUILD_DIR = $(BUILD_DIR))
$(call mfem-info, SRC       = $(SRC))
$(call mfem-info, BLD       = $(BLD))

# Include $(CONFIG_MK) unless some of the $(SKIP_INCLUDE_TARGETS) are given
SKIP_INCLUDE_TARGETS = help config clean distclean serial parallel debug pdebug\
 style
HAVE_SKIP_INCLUDE_TARGET = $(filter $(SKIP_INCLUDE_TARGETS),$(MAKECMDGOALS))
ifeq (,$(HAVE_SKIP_INCLUDE_TARGET))
   $(call mfem-info, Including $(CONFIG_MK))
   -include $(CONFIG_MK)
else
   # Do not allow skip-include targets to be combined with other targets
   ifneq (1,$(words $(MAKECMDGOALS)))
      $(error Target '$(firstword $(HAVE_SKIP_INCLUDE_TARGET))' can not be\
      combined with other targets)
   endif
   $(call mfem-info, NOT including $(CONFIG_MK))
endif

# Compile flags used by MFEM: CPPFLAGS, CXXFLAGS, plus library flags
INCFLAGS =
# Link flags used by MFEM: library link flags plus LDFLAGS (added last)
ALL_LIBS = -L@MFEM_LIB_DIR@ -lmfem

# The default value of CXXFLAGS is based on the value of MFEM_DEBUG
ifeq ($(MFEM_DEBUG),YES)
   CXXFLAGS ?= $(DEBUG_FLAGS)
endif
CXXFLAGS ?= $(OPTIM_FLAGS)

ifeq ($(MFEM_USE_LIBUNWIND),YES)
   INCFLAGS += $(LIBUNWIND_OPT)
   ALL_LIBS += $(LIBUNWIND_LIB)
endif

# MPI configuration
ifneq ($(MFEM_USE_MPI),YES)
   MFEM_CXX ?= $(CXX)
else
   MFEM_CXX ?= $(MPICXX)
   INCFLAGS += $(METIS_OPT) $(HYPRE_OPT)
   ALL_LIBS += $(METIS_LIB) $(HYPRE_LIB)
endif

DEP_CXX ?= $(MFEM_CXX)

# SIDRE library and required libraries.
ifeq ($(MFEM_USE_SIDRE),YES)
   INCFLAGS += $(SIDRE_OPT)
   ALL_LIBS += $(SIDRE_LIB)
endif

# LAPACK library configuration
ifeq ($(MFEM_USE_LAPACK),YES)
   INCFLAGS += $(LAPACK_OPT)
   ALL_LIBS += $(LAPACK_LIB)
endif

# OpenMP configuration
ifeq ($(MFEM_USE_OPENMP),YES)
   MFEM_THREAD_SAFE ?= YES
   ifneq ($(MFEM_THREAD_SAFE),YES)
      $(error Incompatible config: MFEM_USE_OPENMP requires MFEM_THREAD_SAFE)
   endif
   INCFLAGS += $(OPENMP_OPT)
   ALL_LIBS += $(OPENMP_LIB)
endif

ifeq ($(MFEM_TIMER_TYPE),2)
   ALL_LIBS += $(POSIX_CLOCKS_LIB)
endif

# MESQUITE library configuration
ifeq ($(MFEM_USE_MESQUITE),YES)
   INCFLAGS += $(MESQUITE_OPT)
   ALL_LIBS += $(MESQUITE_LIB)
endif

# SuiteSparse library configuration
ifeq ($(MFEM_USE_SUITESPARSE),YES)
   INCFLAGS += $(SUITESPARSE_OPT)
   ALL_LIBS += $(SUITESPARSE_LIB)
endif

# SuperLU library configuration
ifeq ($(MFEM_USE_SUPERLU),YES)
   INCFLAGS += $(SUPERLU_OPT)
   ALL_LIBS += $(SUPERLU_LIB)
endif

# Gecko library configuration
ifeq ($(MFEM_USE_GECKO),YES)
   INCFLAGS += $(GECKO_OPT)
   ALL_LIBS += $(GECKO_LIB)
endif

# GnuTLS library configuration
ifeq ($(MFEM_USE_GNUTLS),YES)
   INCFLAGS += $(GNUTLS_OPT)
   ALL_LIBS += $(GNUTLS_LIB)
endif

# NetCDF library configuration
ifeq ($(MFEM_USE_NETCDF),YES)
   INCFLAGS += $(NETCDF_OPT)
   ALL_LIBS += $(NETCDF_LIB)
endif

# MPFR library configuration
ifeq ($(MFEM_USE_MPFR),YES)
   INCFLAGS += $(MPFR_OPT)
   ALL_LIBS += $(MPFR_LIB)
endif

# gzstream configuration
ifeq ($(MFEM_USE_GZSTREAM),YES)
   ALL_LIBS += -lz
endif

# List of all defines that may be enabled in config.hpp and config.mk:
MFEM_DEFINES = MFEM_USE_MPI MFEM_USE_METIS_5 MFEM_DEBUG MFEM_USE_GZSTREAM\
 MFEM_USE_LIBUNWIND MFEM_USE_LAPACK MFEM_THREAD_SAFE MFEM_USE_OPENMP\
 MFEM_USE_MEMALLOC MFEM_TIMER_TYPE MFEM_USE_MESQUITE MFEM_USE_SUITESPARSE\
 MFEM_USE_GECKO MFEM_USE_SUPERLU MFEM_USE_GNUTLS MFEM_USE_NETCDF MFEM_USE_MPFR\
 MFEM_USE_SIDRE

# List of makefile variables that will be written to config.mk:
MFEM_CONFIG_VARS = MFEM_CXX MFEM_CPPFLAGS MFEM_CXXFLAGS MFEM_INC_DIR\
 MFEM_TPLFLAGS MFEM_INCFLAGS MFEM_FLAGS MFEM_LIB_DIR MFEM_LIBS MFEM_LIB_FILE\
 MFEM_BUILD_TAG MFEM_PREFIX

# Config vars: values of the form @VAL@ are replaced by $(VAL) in config.mk
MFEM_CPPFLAGS  ?= $(CPPFLAGS)
MFEM_CXXFLAGS  ?= $(CXXFLAGS)
MFEM_TPLFLAGS  ?= $(INCFLAGS)
MFEM_INCFLAGS  ?= -I@MFEM_INC_DIR@ @MFEM_TPLFLAGS@
MFEM_FLAGS     ?= @MFEM_CPPFLAGS@ @MFEM_CXXFLAGS@ @MFEM_INCFLAGS@
MFEM_LIBS      ?= $(ALL_LIBS) $(LDFLAGS)
MFEM_LIB_FILE  ?= @MFEM_LIB_DIR@/libmfem.a
MFEM_BUILD_TAG ?= $(shell uname -snm)
MFEM_PREFIX    ?= $(PREFIX)
MFEM_INC_DIR   ?= $(if $(BUILD_DIR_DEF),@MFEM_BUILD_DIR@,@MFEM_DIR@)
MFEM_LIB_DIR   ?= $(if $(BUILD_DIR_DEF),@MFEM_BUILD_DIR@,@MFEM_DIR@)

# If we have 'config' target, export variables used by config/makefile
ifneq (,$(filter config,$(MAKECMDGOALS)))
   export $(MFEM_DEFINES) MFEM_DEFINES $(MFEM_CONFIG_VARS) MFEM_CONFIG_VARS
   export VERBOSE
endif

# If we have 'install' target, export variables used by config/makefile
ifneq (,$(filter install,$(MAKECMDGOALS)))
   ifneq (install,$(MAKECMDGOALS))
      $(error Target 'install' can not be combined with other targets)
   endif
   # Allow changing the PREFIX during install with: make install PREFIX=<dir>
   PREFIX := $(MFEM_PREFIX)
   PREFIX_INC := $(PREFIX)/include
   PREFIX_LIB := $(PREFIX)/lib
   MFEM_PREFIX := $(abspath $(PREFIX))
   MFEM_INC_DIR = $(abspath $(PREFIX_INC))
   MFEM_LIB_DIR = $(abspath $(PREFIX_LIB))
   export $(MFEM_DEFINES) MFEM_DEFINES $(MFEM_CONFIG_VARS) MFEM_CONFIG_VARS
   export VERBOSE
endif

# Source dirs in logical order
DIRS = general linalg mesh fem
SOURCE_FILES = $(foreach dir,$(DIRS),$(wildcard $(SRC)$(dir)/*.cpp))
RELSRC_FILES = $(patsubst $(SRC)%,%,$(SOURCE_FILES))
OBJECT_FILES = $(patsubst $(SRC)%,$(BLD)%,$(SOURCE_FILES:.cpp=.o))

.PHONY: lib all clean distclean install config status info deps serial parallel\
 debug pdebug style check test

.SUFFIXES:
.SUFFIXES: .cpp .o
# Remove some default implicit rules
%:	%.o
%.o:	%.cpp
%:	%.cpp

# Default rule.
lib: $(BLD)libmfem.a

# Flags used for compiling all source files.
MFEM_BUILD_FLAGS = $(MFEM_CPPFLAGS) $(MFEM_CXXFLAGS) $(MFEM_TPLFLAGS)\
 $(BUILD_DIR_DEF)

# Rules for compiling all source files.
$(OBJECT_FILES): $(BLD)%.o: $(SRC)%.cpp $(CONFIG_MK)
	$(MFEM_CXX) $(MFEM_BUILD_FLAGS) -c $(<) -o $(@)

all: examples miniapps

.PHONY: examples miniapps $(MINIAPP_DIRS)
miniapps: $(MINIAPP_DIRS)
$(MINIAPP_USE_COMMON): miniapps/common
examples $(MINIAPP_DIRS): lib
	$(MAKE) -C $(BLD)$(@)

.PHONY: doc
doc:
	$(MAKE) -C $(BLD)$(@)

-include $(BLD)deps.mk

$(BLD)libmfem.a: $(OBJECT_FILES)
	$(AR) $(ARFLAGS) $(@) $(OBJECT_FILES)
	$(RANLIB) $(@)

serial debug:    M_MPI=NO
parallel pdebug: M_MPI=YES
serial parallel: M_DBG=NO
debug pdebug:    M_DBG=YES
serial parallel debug pdebug:
	$(MAKE) -f $(THIS_MK) config MFEM_USE_MPI=$(M_MPI) MFEM_DEBUG=$(M_DBG)
	$(MAKE)

deps:
	rm -f $(BLD)deps.mk
	for i in $(RELSRC_FILES:.cpp=); do \
	   $(DEP_CXX) $(MFEM_BUILD_FLAGS) -MM -MT $(BLD)$${i}.o $(SRC)$${i}.cpp\
	      >> $(BLD)deps.mk; done

check: lib
	@printf "Quick-checking the MFEM library."
	@printf " Use 'make test' for more extensive tests.\n"
	@$(MAKE) -C $(BLD)examples \
	$(if $(findstring YES,$(MFEM_USE_MPI)),ex1p-test-par,ex1-test-seq)

test:
	@echo "Testing the MFEM library. This may take a while..."
	@echo "Building all examples and miniapps..."
<<<<<<< HEAD
	@make all
	@echo "Running examples..."
	@$(MAKE) -C examples test
	@echo "Running meshing miniapps..."
	@$(MAKE) -C miniapps/meshing test
	@echo "Running tools miniapps..."
	@$(MAKE) -C miniapps/tools test
	@echo "Running electromagnetic miniapps..."
	@$(MAKE) -C miniapps/electromagnetics test
	@echo "Running high-performance miniapps..."
	@$(MAKE) -C miniapps/performance test
	@echo "Running restart miniapp..."
	@$(MAKE) -C miniapps/restart test
	@echo "Done."

clean:
	rm -f */*.o */*~ *~ libmfem.a deps.mk
	$(MAKE) -C examples clean
	$(MAKE) -C miniapps/common clean
	$(MAKE) -C miniapps/meshing clean
	$(MAKE) -C miniapps/tools clean
	$(MAKE) -C miniapps/electromagnetics clean
	$(MAKE) -C miniapps/performance clean
	$(MAKE) -C miniapps/restart clean
=======
	@$(MAKE) all
	@for dir in examples $(MINIAPP_TEST_DIRS); do \
	   echo "Running tests in $${dir} ..."; \
	   $(MAKE) -j1 -C $(BLD)$${dir} test; done
	@echo "Done."

ALL_CLEAN_SUBDIRS = $(addsuffix /clean,config examples $(MINIAPP_DIRS) doc)
.PHONY: $(ALL_CLEAN_SUBDIRS) miniapps/clean
miniapps/clean: $(addsuffix /clean,$(MINIAPP_DIRS))
$(ALL_CLEAN_SUBDIRS):
	$(MAKE) -C $(BLD)$(@D) $(@F)
>>>>>>> 347c4ea5

clean: $(addsuffix /clean,examples miniapps)
	rm -f $(addprefix $(BLD),*/*.o */*~ *~ libmfem.a deps.mk)

distclean: clean config/clean doc/clean
	rm -rf mfem/

install: $(BLD)libmfem.a
# install static library
	mkdir -p $(PREFIX_LIB)
	$(INSTALL) -m 640 $(BLD)libmfem.a $(PREFIX_LIB)
# install top level includes
	mkdir -p $(PREFIX_INC)
	$(INSTALL) -m 640 $(SRC)mfem.hpp $(SRC)mfem-performance.hpp $(PREFIX_INC)
# install config include
	mkdir -p $(PREFIX_INC)/config
	$(INSTALL) -m 640 $(BLD)config/_config.hpp $(PREFIX_INC)/config/config.hpp
	$(INSTALL) -m 640 $(SRC)config/tconfig.hpp $(PREFIX_INC)/config
# install remaining includes in each subdirectory
	for dir in $(DIRS); do \
	   mkdir -p $(PREFIX_INC)/$$dir && \
	   $(INSTALL) -m 640 $(SRC)$$dir/*.hpp $(PREFIX_INC)/$$dir; done
# install config.mk at root of install tree
	$(MAKE) -C $(BLD)config config-mk CONFIG_MK=config-install.mk
	$(INSTALL) -m 640 $(BLD)config/config-install.mk $(PREFIX)/config.mk
	rm -f $(BLD)config/config-install.mk
# install test.mk at root of install tree
	$(INSTALL) -m 640 $(SRC)config/test.mk $(PREFIX)/test.mk

$(CONFIG_MK):
	$(info )
	$(info MFEM is not configured.)
	$(info Run "make config" first, or see "make help".)
	$(info )
	$(error )

config: $(if $(BUILD_DIR_DEF),build-config,local-config)

.PHONY: local-config
local-config:
	$(MAKE) -C config all
	@printf "\nBuild destination: <source> [$(BUILD_REAL_DIR)]\n\n"

.PHONY: build-config
build-config:
	for d in $(BUILD_SUBDIRS); do mkdir -p $(BLD)$${d}; done
	for dir in "" $(addsuffix /,config examples $(MINIAPP_DIRS) doc); do \
	   printf "# Auto-generated file.\n%s\n%s\n" \
	      "MFEM_DIR = $(MFEM_REAL_DIR)" \
	      "include \$$(MFEM_DIR)/$${dir}makefile" \
	      > $(BLD)$${dir}GNUmakefile; done
	$(MAKE) -C $(BLD)config all
	cd "$(BUILD_DIR)" && ln -sf "$(MFEM_REAL_DIR)/data" .
	for hdr in mfem.hpp mfem-performance.hpp; do \
	   printf "// Auto-generated file.\n%s\n%s\n" \
	   "#define MFEM_BUILD_DIR $(BUILD_REAL_DIR)" \
	   "#include \"$(MFEM_REAL_DIR)/$${hdr}\"" > $(BLD)$${hdr}; done
	@printf "\nBuild destination: $(BUILD_DIR) [$(BUILD_REAL_DIR)]\n\n"

help:
	$(info $(value MFEM_HELP_MSG))
	@true

status info:
	$(info MFEM_USE_MPI         = $(MFEM_USE_MPI))
	$(info MFEM_USE_METIS_5     = $(MFEM_USE_METIS_5))
	$(info MFEM_DEBUG           = $(MFEM_DEBUG))
	$(info MFEM_USE_GZSTREAM    = $(MFEM_USE_GZSTREAM))
	$(info MFEM_USE_LIBUNWIND   = $(MFEM_USE_LIBUNWIND))
	$(info MFEM_USE_LAPACK      = $(MFEM_USE_LAPACK))
	$(info MFEM_USE_SIDRE       = $(MFEM_USE_SIDRE))
	$(info MFEM_THREAD_SAFE     = $(MFEM_THREAD_SAFE))
	$(info MFEM_USE_OPENMP      = $(MFEM_USE_OPENMP))
	$(info MFEM_USE_MEMALLOC    = $(MFEM_USE_MEMALLOC))
	$(info MFEM_TIMER_TYPE      = $(MFEM_TIMER_TYPE))
	$(info MFEM_USE_MESQUITE    = $(MFEM_USE_MESQUITE))
	$(info MFEM_USE_SUITESPARSE = $(MFEM_USE_SUITESPARSE))
	$(info MFEM_USE_SUPERLU     = $(MFEM_USE_SUPERLU))
	$(info MFEM_USE_GECKO       = $(MFEM_USE_GECKO))
	$(info MFEM_USE_GNUTLS      = $(MFEM_USE_GNUTLS))
	$(info MFEM_USE_NETCDF      = $(MFEM_USE_NETCDF))
	$(info MFEM_USE_MPFR        = $(MFEM_USE_MPFR))
	$(info MFEM_CXX             = $(value MFEM_CXX))
	$(info MFEM_CPPFLAGS        = $(value MFEM_CPPFLAGS))
	$(info MFEM_CXXFLAGS        = $(value MFEM_CXXFLAGS))
	$(info MFEM_TPLFLAGS        = $(value MFEM_TPLFLAGS))
	$(info MFEM_INCFLAGS        = $(value MFEM_INCFLAGS))
	$(info MFEM_FLAGS           = $(value MFEM_FLAGS))
	$(info MFEM_LIBS            = $(value MFEM_LIBS))
	$(info MFEM_LIB_FILE        = $(value MFEM_LIB_FILE))
	$(info MFEM_BUILD_TAG       = $(value MFEM_BUILD_TAG))
	$(info MFEM_PREFIX          = $(value MFEM_PREFIX))
	$(info MFEM_INC_DIR         = $(value MFEM_INC_DIR))
	$(info MFEM_LIB_DIR         = $(value MFEM_LIB_DIR))
	$(info MFEM_BUILD_DIR       = $(MFEM_BUILD_DIR))
	@true

ASTYLE = astyle --options=$(SRC)config/mfem.astylerc
FORMAT_FILES = $(foreach dir,$(DIRS) examples $(MINIAPP_DIRS),"$(dir)/*.?pp")

style:
	@if ! $(ASTYLE) $(FORMAT_FILES) | grep Formatted; then\
	   echo "No source files were changed.";\
	fi<|MERGE_RESOLUTION|>--- conflicted
+++ resolved
@@ -75,7 +75,7 @@
 SRC := $(if $(MFEM_REAL_DIR:$(CURDIR)=),$(MFEM_DIR)/,)
 $(if $(word 2,$(SRC)),$(error Spaces in SRC = "$(SRC)" are not supported))
 
-MINIAPP_SUBDIRS = common electromagnetics meshing performance tools
+MINIAPP_SUBDIRS = common electromagnetics meshing performance tools restart
 MINIAPP_DIRS := $(addprefix miniapps/,$(MINIAPP_SUBDIRS))
 MINIAPP_TEST_DIRS := $(filter-out %/common,$(MINIAPP_DIRS))
 MINIAPP_USE_COMMON := $(addprefix miniapps/,electromagnetics tools)
@@ -347,32 +347,6 @@
 test:
 	@echo "Testing the MFEM library. This may take a while..."
 	@echo "Building all examples and miniapps..."
-<<<<<<< HEAD
-	@make all
-	@echo "Running examples..."
-	@$(MAKE) -C examples test
-	@echo "Running meshing miniapps..."
-	@$(MAKE) -C miniapps/meshing test
-	@echo "Running tools miniapps..."
-	@$(MAKE) -C miniapps/tools test
-	@echo "Running electromagnetic miniapps..."
-	@$(MAKE) -C miniapps/electromagnetics test
-	@echo "Running high-performance miniapps..."
-	@$(MAKE) -C miniapps/performance test
-	@echo "Running restart miniapp..."
-	@$(MAKE) -C miniapps/restart test
-	@echo "Done."
-
-clean:
-	rm -f */*.o */*~ *~ libmfem.a deps.mk
-	$(MAKE) -C examples clean
-	$(MAKE) -C miniapps/common clean
-	$(MAKE) -C miniapps/meshing clean
-	$(MAKE) -C miniapps/tools clean
-	$(MAKE) -C miniapps/electromagnetics clean
-	$(MAKE) -C miniapps/performance clean
-	$(MAKE) -C miniapps/restart clean
-=======
 	@$(MAKE) all
 	@for dir in examples $(MINIAPP_TEST_DIRS); do \
 	   echo "Running tests in $${dir} ..."; \
@@ -384,7 +358,6 @@
 miniapps/clean: $(addsuffix /clean,$(MINIAPP_DIRS))
 $(ALL_CLEAN_SUBDIRS):
 	$(MAKE) -C $(BLD)$(@D) $(@F)
->>>>>>> 347c4ea5
 
 clean: $(addsuffix /clean,examples miniapps)
 	rm -f $(addprefix $(BLD),*/*.o */*~ *~ libmfem.a deps.mk)
